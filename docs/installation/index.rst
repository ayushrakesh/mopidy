.. _installation:

************
Installation
************

There are several ways to install Mopidy. What way is best depends upon your OS
and/or distribution.

If you want to contribute to the development of Mopidy, you should first read
the general installation instructions, then have a look at :ref:`run-from-git`.

.. toctree::

<<<<<<< HEAD
Debian/Ubuntu: Install from apt.mopidy.com
==========================================

If you run a Debian based Linux distribution, like Ubuntu, the easiest way to
install Mopidy is from the `Mopidy APT archive <http://apt.mopidy.com/>`_. When
installing from the APT archive, you will automatically get updates to Mopidy
in the same way as you get updates to the rest of your distribution.

#. Add the archive's GPG key::

       wget -q -O - http://apt.mopidy.com/mopidy.gpg | sudo apt-key add -

#. Add the following to ``/etc/apt/sources.list``, or if you have the directory
   ``/etc/apt/sources.list.d/``, add it to a file called ``mopidy.list`` in
   that directory::

       # Mopidy APT archive
       deb http://apt.mopidy.com/ stable main contrib non-free
       deb-src http://apt.mopidy.com/ stable main contrib non-free

   For the lazy, you can simply run the following command to create
   ``/etc/apt/sources.list.d/mopidy.list``::

       sudo wget -q -O /etc/apt/sources.list.d/mopidy.list http://apt.mopidy.com/mopidy.list

#. Install Mopidy and all dependencies::

       sudo apt-get update
       sudo apt-get install mopidy

   Note that this will only install the main Mopidy package. For e.g. Spotify
   or SoundCloud support you need to install the respective extension packages.
   To list all the extensions available from apt.mopidy.com, you can run::

       apt-cache search mopidy

   To install one of the listed packages, e.g. ``mopidy-spotify``, simply run::

       sudo apt-get install mopidy-spotify

   For a full list of available Mopidy extensions, including those not
   installable from apt.mopidy.com, see :ref:`ext`.

#. Before continuing, make sure you've read the :ref:`debian` section to learn
   about the differences between running Mopidy as a system service and
   manually as your own system user.

#. Finally, you need to set a couple of :doc:`config values </config>`, and then
   you're ready to :doc:`run Mopidy </running>`.

When a new release of Mopidy is out, and you can't wait for you system to
figure it out for itself, run the following to upgrade right away::

    sudo apt-get update
    sudo apt-get dist-upgrade


Raspberry Pi running Debian
---------------------------

We have a guide for installing a Raspberry Pi from scratch with Debian/Raspbian
and Mopidy. See :ref:`raspberrypi-installation`.


Arch Linux: Install from AUR
============================

If you are running Arch Linux, you can install Mopidy
using the `mopidy <https://aur.archlinux.org/packages/mopidy/>`_
package found in AUR.

#. To install Mopidy with all dependencies, you can use
   for example `yaourt <https://wiki.archlinux.org/index.php/yaourt>`_::

       yaourt -S mopidy

   To upgrade Mopidy to future releases, just upgrade your system using::

       yaourt -Syu

#. Optional: If you want to use any Mopidy extensions, like Spotify support or
   Last.fm scrobbling, AUR also has `packages for several Mopidy extensions
   <https://aur.archlinux.org/packages/?K=mopidy>`_.

#. Finally, you need to set a couple of :doc:`config values </config>`, and
   then you're ready to :doc:`run Mopidy </running>`.


OS X: Install from Homebrew and pip
===================================

If you are running OS X, you can install everything needed with Homebrew and
pip.

#. Install `Homebrew <https://github.com/mxcl/homebrew>`_.

   If you are already using Homebrew, make sure your installation is up to
   date before you continue::

       brew update
       brew upgrade

#. Mopidy requires GStreamer 0.10, but Homebrew's main formula repo has
   upgraded its GStreamer packages to 1.0. Thus, you'll need to add an
   alternative formula repo (aka "tap") that has the old GStreamer formulas::

       brew tap homebrew/versions

#. Install the required packages from Homebrew::

       brew install gst-python010 gst-plugins-good010 gst-plugins-ugly010

#. Make sure to include Homebrew's Python ``site-packages`` directory in your
   ``PYTHONPATH``. If you don't include this, Mopidy will not find GStreamer
   and it will crash.

   You can either amend your ``PYTHONPATH`` permanently, by adding the
   following statement to your shell's init file, e.g. ``~/.bashrc``::

       export PYTHONPATH=$(brew --prefix)/lib/python2.7/site-packages:$PYTHONPATH

   Or, you can prefix the Mopidy command every time you run it::

       PYTHONPATH=$(brew --prefix)/lib/python2.7/site-packages mopidy

#. Next up, you need to install some Python packages. To do so, we use pip. If
   you don't have the ``pip`` command, you can install it now::

       sudo easy_install pip

#. Then, install the latest release of Mopidy using pip::

       sudo pip install -U mopidy

#. Optionally, install additional extensions to Mopidy.

   For HTTP frontend support, so you can run Mopidy web clients::

       sudo pip install -U mopidy[http]

   For playing music from Spotify::

       brew install libspotify
       sudo pip install -U mopidy-spotify

   For scrobbling to Last.fm::

       sudo pip install -U mopidy-scrobbler

   For more extensions, see :ref:`ext`.

#. Finally, you need to set a couple of :doc:`config values </config>`, and
   then you're ready to :doc:`run Mopidy </running>`.


Otherwise: Install from source using pip
========================================

If you are on on Linux, but can't install from the APT archive or from AUR, you
can install Mopidy from PyPI using pip.

#. First of all, you need Python 2.7. Check if you have Python and what
   version by running::

       python --version

#. When you install using pip, you need to make sure you have pip. You'll also
   need a C compiler and the Python development headers to build pyspotify
   later.

   This is how you install it on Debian/Ubuntu::

       sudo apt-get install build-essential python-dev python-pip

   And on Arch Linux from the official repository::

       sudo pacman -S base-devel python2-pip

   And on Fedora Linux from the official repositories::

       sudo yum install -y gcc python-devel python-pip

   .. note::

       On Fedora Linux, you must replace ``pip`` with ``pip-python`` in the
       following steps.

#. Then you'll need to install GStreamer 0.10 (>= 0.10.31, < 0.11), with Python
   bindings. GStreamer is packaged for most popular Linux distributions. Search
   for GStreamer in your package manager, and make sure to install the Python
   bindings, and the "good" and "ugly" plugin sets.

   If you use Debian/Ubuntu you can install GStreamer like this::

       sudo apt-get install python-gst0.10 gstreamer0.10-plugins-good \
           gstreamer0.10-plugins-ugly gstreamer0.10-tools

   If you use Arch Linux, install the following packages from the official
   repository::

       sudo pacman -S gstreamer0.10-python gstreamer0.10-good-plugins \
           gstreamer0.10-ugly-plugins

   If you use Fedora you can install GStreamer like this::

       sudo yum install -y python-gst0.10 gstreamer0.10-plugins-good \
           gstreamer0.10-plugins-ugly gstreamer0.10-tools

   If you use Gentoo you need to be careful because GStreamer 0.10 is in a
   different lower slot than 1.0, the default. Your emerge commands will need
   to include the slot::

       emerge -av gst-python gst-plugins-bad:0.10 gst-plugins-good:0.10 \
           gst-plugins-ugly:0.10 gst-plugins-meta:0.10

   ``gst-plugins-meta:0.10`` is the one that actually pulls in the plugins you
   want, so pay attention to the use flags, e.g. ``alsa``, ``mp3``, etc.

#. Install the latest release of Mopidy::

       sudo pip install -U mopidy

   To upgrade Mopidy to future releases, just rerun this command.

   Alternatively, if you want to track Mopidy development closer, you may
   install a snapshot of Mopidy's ``develop`` Git branch using pip::

       sudo pip install --allow-unverified=mopidy mopidy==dev

#. Optional: If you want to use the HTTP frontend and web clients, you need
   some additional dependencies::

      sudo pip install -U mopidy[http]

#. Optional: If you want Spotify support in Mopidy, you'll need to install
   libspotify and the Mopidy-Spotify extension.

   #. Download and install the latest version of libspotify for your OS and CPU
      architecture from `Spotify
      <https://developer.spotify.com/technologies/libspotify/>`_.

      For libspotify 12.1.51 for 64-bit Linux the process is as follows::

          wget https://developer.spotify.com/download/libspotify/libspotify-12.1.51-Linux-x86_64-release.tar.gz
          tar zxfv libspotify-12.1.51-Linux-x86_64-release.tar.gz
          cd libspotify-12.1.51-Linux-x86_64-release/
          sudo make install prefix=/usr/local

      Remember to adjust the above example for the latest libspotify version
      supported by pyspotify, your OS, and your CPU architecture.

   #. If you're on Fedora, you must add a configuration file so libspotify.so
      can be found::

          echo /usr/local/lib | sudo tee /etc/ld.so.conf.d/libspotify.conf
          sudo ldconfig

   #. Then install the latest release of Mopidy-Spotify using pip::

          sudo pip install -U mopidy-spotify

#. Optional: If you want to scrobble your played tracks to Last.fm, you need
   to install Mopidy-Scrobbler::

      sudo pip install -U mopidy-scrobbler

#. Optional: To use Mopidy-MPRIS, e.g. for controlling Mopidy from the Ubuntu
   Sound Menu or from an UPnP client via Rygel, you need some additional
   dependencies and the Mopidy-MPRIS extension.

   #. Install the Python bindings for libindicate, and the Python bindings for
      libdbus, the reference D-Bus library.

      On Debian/Ubuntu::

          sudo apt-get install python-dbus python-indicate

   #. Then install the latest release of Mopidy-MPRIS using pip::

          sudo pip install -U mopidy-mpris

#. For more Mopidy extensions, see :ref:`ext`.

#. Finally, you need to set a couple of :doc:`config values </config>`, and
   then you're ready to :doc:`run Mopidy </running>`.
=======
    debian
    arch
    osx
    source
    raspberrypi
>>>>>>> 8dcb0686
<|MERGE_RESOLUTION|>--- conflicted
+++ resolved
@@ -12,296 +12,8 @@
 
 .. toctree::
 
-<<<<<<< HEAD
-Debian/Ubuntu: Install from apt.mopidy.com
-==========================================
-
-If you run a Debian based Linux distribution, like Ubuntu, the easiest way to
-install Mopidy is from the `Mopidy APT archive <http://apt.mopidy.com/>`_. When
-installing from the APT archive, you will automatically get updates to Mopidy
-in the same way as you get updates to the rest of your distribution.
-
-#. Add the archive's GPG key::
-
-       wget -q -O - http://apt.mopidy.com/mopidy.gpg | sudo apt-key add -
-
-#. Add the following to ``/etc/apt/sources.list``, or if you have the directory
-   ``/etc/apt/sources.list.d/``, add it to a file called ``mopidy.list`` in
-   that directory::
-
-       # Mopidy APT archive
-       deb http://apt.mopidy.com/ stable main contrib non-free
-       deb-src http://apt.mopidy.com/ stable main contrib non-free
-
-   For the lazy, you can simply run the following command to create
-   ``/etc/apt/sources.list.d/mopidy.list``::
-
-       sudo wget -q -O /etc/apt/sources.list.d/mopidy.list http://apt.mopidy.com/mopidy.list
-
-#. Install Mopidy and all dependencies::
-
-       sudo apt-get update
-       sudo apt-get install mopidy
-
-   Note that this will only install the main Mopidy package. For e.g. Spotify
-   or SoundCloud support you need to install the respective extension packages.
-   To list all the extensions available from apt.mopidy.com, you can run::
-
-       apt-cache search mopidy
-
-   To install one of the listed packages, e.g. ``mopidy-spotify``, simply run::
-
-       sudo apt-get install mopidy-spotify
-
-   For a full list of available Mopidy extensions, including those not
-   installable from apt.mopidy.com, see :ref:`ext`.
-
-#. Before continuing, make sure you've read the :ref:`debian` section to learn
-   about the differences between running Mopidy as a system service and
-   manually as your own system user.
-
-#. Finally, you need to set a couple of :doc:`config values </config>`, and then
-   you're ready to :doc:`run Mopidy </running>`.
-
-When a new release of Mopidy is out, and you can't wait for you system to
-figure it out for itself, run the following to upgrade right away::
-
-    sudo apt-get update
-    sudo apt-get dist-upgrade
-
-
-Raspberry Pi running Debian
----------------------------
-
-We have a guide for installing a Raspberry Pi from scratch with Debian/Raspbian
-and Mopidy. See :ref:`raspberrypi-installation`.
-
-
-Arch Linux: Install from AUR
-============================
-
-If you are running Arch Linux, you can install Mopidy
-using the `mopidy <https://aur.archlinux.org/packages/mopidy/>`_
-package found in AUR.
-
-#. To install Mopidy with all dependencies, you can use
-   for example `yaourt <https://wiki.archlinux.org/index.php/yaourt>`_::
-
-       yaourt -S mopidy
-
-   To upgrade Mopidy to future releases, just upgrade your system using::
-
-       yaourt -Syu
-
-#. Optional: If you want to use any Mopidy extensions, like Spotify support or
-   Last.fm scrobbling, AUR also has `packages for several Mopidy extensions
-   <https://aur.archlinux.org/packages/?K=mopidy>`_.
-
-#. Finally, you need to set a couple of :doc:`config values </config>`, and
-   then you're ready to :doc:`run Mopidy </running>`.
-
-
-OS X: Install from Homebrew and pip
-===================================
-
-If you are running OS X, you can install everything needed with Homebrew and
-pip.
-
-#. Install `Homebrew <https://github.com/mxcl/homebrew>`_.
-
-   If you are already using Homebrew, make sure your installation is up to
-   date before you continue::
-
-       brew update
-       brew upgrade
-
-#. Mopidy requires GStreamer 0.10, but Homebrew's main formula repo has
-   upgraded its GStreamer packages to 1.0. Thus, you'll need to add an
-   alternative formula repo (aka "tap") that has the old GStreamer formulas::
-
-       brew tap homebrew/versions
-
-#. Install the required packages from Homebrew::
-
-       brew install gst-python010 gst-plugins-good010 gst-plugins-ugly010
-
-#. Make sure to include Homebrew's Python ``site-packages`` directory in your
-   ``PYTHONPATH``. If you don't include this, Mopidy will not find GStreamer
-   and it will crash.
-
-   You can either amend your ``PYTHONPATH`` permanently, by adding the
-   following statement to your shell's init file, e.g. ``~/.bashrc``::
-
-       export PYTHONPATH=$(brew --prefix)/lib/python2.7/site-packages:$PYTHONPATH
-
-   Or, you can prefix the Mopidy command every time you run it::
-
-       PYTHONPATH=$(brew --prefix)/lib/python2.7/site-packages mopidy
-
-#. Next up, you need to install some Python packages. To do so, we use pip. If
-   you don't have the ``pip`` command, you can install it now::
-
-       sudo easy_install pip
-
-#. Then, install the latest release of Mopidy using pip::
-
-       sudo pip install -U mopidy
-
-#. Optionally, install additional extensions to Mopidy.
-
-   For HTTP frontend support, so you can run Mopidy web clients::
-
-       sudo pip install -U mopidy[http]
-
-   For playing music from Spotify::
-
-       brew install libspotify
-       sudo pip install -U mopidy-spotify
-
-   For scrobbling to Last.fm::
-
-       sudo pip install -U mopidy-scrobbler
-
-   For more extensions, see :ref:`ext`.
-
-#. Finally, you need to set a couple of :doc:`config values </config>`, and
-   then you're ready to :doc:`run Mopidy </running>`.
-
-
-Otherwise: Install from source using pip
-========================================
-
-If you are on on Linux, but can't install from the APT archive or from AUR, you
-can install Mopidy from PyPI using pip.
-
-#. First of all, you need Python 2.7. Check if you have Python and what
-   version by running::
-
-       python --version
-
-#. When you install using pip, you need to make sure you have pip. You'll also
-   need a C compiler and the Python development headers to build pyspotify
-   later.
-
-   This is how you install it on Debian/Ubuntu::
-
-       sudo apt-get install build-essential python-dev python-pip
-
-   And on Arch Linux from the official repository::
-
-       sudo pacman -S base-devel python2-pip
-
-   And on Fedora Linux from the official repositories::
-
-       sudo yum install -y gcc python-devel python-pip
-
-   .. note::
-
-       On Fedora Linux, you must replace ``pip`` with ``pip-python`` in the
-       following steps.
-
-#. Then you'll need to install GStreamer 0.10 (>= 0.10.31, < 0.11), with Python
-   bindings. GStreamer is packaged for most popular Linux distributions. Search
-   for GStreamer in your package manager, and make sure to install the Python
-   bindings, and the "good" and "ugly" plugin sets.
-
-   If you use Debian/Ubuntu you can install GStreamer like this::
-
-       sudo apt-get install python-gst0.10 gstreamer0.10-plugins-good \
-           gstreamer0.10-plugins-ugly gstreamer0.10-tools
-
-   If you use Arch Linux, install the following packages from the official
-   repository::
-
-       sudo pacman -S gstreamer0.10-python gstreamer0.10-good-plugins \
-           gstreamer0.10-ugly-plugins
-
-   If you use Fedora you can install GStreamer like this::
-
-       sudo yum install -y python-gst0.10 gstreamer0.10-plugins-good \
-           gstreamer0.10-plugins-ugly gstreamer0.10-tools
-
-   If you use Gentoo you need to be careful because GStreamer 0.10 is in a
-   different lower slot than 1.0, the default. Your emerge commands will need
-   to include the slot::
-
-       emerge -av gst-python gst-plugins-bad:0.10 gst-plugins-good:0.10 \
-           gst-plugins-ugly:0.10 gst-plugins-meta:0.10
-
-   ``gst-plugins-meta:0.10`` is the one that actually pulls in the plugins you
-   want, so pay attention to the use flags, e.g. ``alsa``, ``mp3``, etc.
-
-#. Install the latest release of Mopidy::
-
-       sudo pip install -U mopidy
-
-   To upgrade Mopidy to future releases, just rerun this command.
-
-   Alternatively, if you want to track Mopidy development closer, you may
-   install a snapshot of Mopidy's ``develop`` Git branch using pip::
-
-       sudo pip install --allow-unverified=mopidy mopidy==dev
-
-#. Optional: If you want to use the HTTP frontend and web clients, you need
-   some additional dependencies::
-
-      sudo pip install -U mopidy[http]
-
-#. Optional: If you want Spotify support in Mopidy, you'll need to install
-   libspotify and the Mopidy-Spotify extension.
-
-   #. Download and install the latest version of libspotify for your OS and CPU
-      architecture from `Spotify
-      <https://developer.spotify.com/technologies/libspotify/>`_.
-
-      For libspotify 12.1.51 for 64-bit Linux the process is as follows::
-
-          wget https://developer.spotify.com/download/libspotify/libspotify-12.1.51-Linux-x86_64-release.tar.gz
-          tar zxfv libspotify-12.1.51-Linux-x86_64-release.tar.gz
-          cd libspotify-12.1.51-Linux-x86_64-release/
-          sudo make install prefix=/usr/local
-
-      Remember to adjust the above example for the latest libspotify version
-      supported by pyspotify, your OS, and your CPU architecture.
-
-   #. If you're on Fedora, you must add a configuration file so libspotify.so
-      can be found::
-
-          echo /usr/local/lib | sudo tee /etc/ld.so.conf.d/libspotify.conf
-          sudo ldconfig
-
-   #. Then install the latest release of Mopidy-Spotify using pip::
-
-          sudo pip install -U mopidy-spotify
-
-#. Optional: If you want to scrobble your played tracks to Last.fm, you need
-   to install Mopidy-Scrobbler::
-
-      sudo pip install -U mopidy-scrobbler
-
-#. Optional: To use Mopidy-MPRIS, e.g. for controlling Mopidy from the Ubuntu
-   Sound Menu or from an UPnP client via Rygel, you need some additional
-   dependencies and the Mopidy-MPRIS extension.
-
-   #. Install the Python bindings for libindicate, and the Python bindings for
-      libdbus, the reference D-Bus library.
-
-      On Debian/Ubuntu::
-
-          sudo apt-get install python-dbus python-indicate
-
-   #. Then install the latest release of Mopidy-MPRIS using pip::
-
-          sudo pip install -U mopidy-mpris
-
-#. For more Mopidy extensions, see :ref:`ext`.
-
-#. Finally, you need to set a couple of :doc:`config values </config>`, and
-   then you're ready to :doc:`run Mopidy </running>`.
-=======
     debian
     arch
     osx
     source
-    raspberrypi
->>>>>>> 8dcb0686
+    raspberrypi
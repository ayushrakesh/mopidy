--- conflicted
+++ resolved
@@ -1,10 +1,4 @@
 Sphinx >= 1.3, != 1.8.0
 pygraphviz
-<<<<<<< HEAD
 Pykka >= 2.0
-# Require newer requests than what Travis/Debian has to work around linkcheck crash
-requests > 2.4.3
-=======
-Pykka >= 1.1
->>>>>>> f91c573d
 sphinx_rtd_theme
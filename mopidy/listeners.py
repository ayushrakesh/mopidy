from pykka import registry

class BackendListener(object):
    """
    Marker interface for recipients of events sent by the backend.

    Any Pykka actor that mixes in this class will receive calls to the methods
    defined here when the corresponding events happen in the backend. This
    interface is used both for looking up what actors to notify of the events,
    and for providing default implementations for those listeners that are not
    interested in all events.
    """

<<<<<<< HEAD
    def paused_playing(self, track, time_position):
        """
        Called whenever playback is paused.

        *MAY* be implemented by actor.

        :param track: the track that was playing when playback paused
        :type track: :class:`mopidy.models.Track`
        :param time_position: the time position in milliseconds
        :type time_position: int
        """
        pass

    def resumed_playing(self, track, time_position):
        """
        Called whenever playback is resumed.

        *MAY* be implemented by actor.

        :param track: the track that was playing when playback resumed
        :type track: :class:`mopidy.models.Track`
        :param time_position: the time position in milliseconds
        :type time_position: int
        """
        pass


    def started_playing(self, track):
=======
    @staticmethod
    def send(event, **kwargs):
        """Helper to allow calling of backend listener events"""
        # FIXME this should be updated once pykka supports non-blocking calls
        # on proxies or some similar solution
        registry.ActorRegistry.broadcast({
            'command': 'pykka_call',
            'attr_path': (event,),
            'args': [],
            'kwargs': kwargs,
        }, target_class=BackendListener)

    def track_playback_started(self, track):
>>>>>>> 6e2bfcf3
        """
        Called whenever a new track starts playing.

        *MAY* be implemented by actor.

        :param track: the track that just started playing
        :type track: :class:`mopidy.models.Track`
        """
        pass

    def track_playback_ended(self, track, time_position):
        """
        Called whenever playback of a track ends.

        *MAY* be implemented by actor.

        :param track: the track that was played before playback stopped
        :type track: :class:`mopidy.models.Track`
        :param time_position: the time position in milliseconds
        :type time_position: int
        """
        pass

    def playback_state_changed(self):
        """
        Called whenever playback state is changed.

        *MAY* be implemented by actor.
        """
        pass

    def playlist_changed(self):
        """
        Called whenever a playlist is changed.

        *MAY* be implemented by actor.
        """
        pass

    def options_changed(self):
        """
        Called whenever an option is changed.

        *MAY* be implemented by actor.
        """
        pass

    def volume_changed(self):
        """
        Called whenever the volume is changed.

        *MAY* be implemented by actor.
        """
        pass<|MERGE_RESOLUTION|>--- conflicted
+++ resolved
@@ -11,36 +11,6 @@
     interested in all events.
     """
 
-<<<<<<< HEAD
-    def paused_playing(self, track, time_position):
-        """
-        Called whenever playback is paused.
-
-        *MAY* be implemented by actor.
-
-        :param track: the track that was playing when playback paused
-        :type track: :class:`mopidy.models.Track`
-        :param time_position: the time position in milliseconds
-        :type time_position: int
-        """
-        pass
-
-    def resumed_playing(self, track, time_position):
-        """
-        Called whenever playback is resumed.
-
-        *MAY* be implemented by actor.
-
-        :param track: the track that was playing when playback resumed
-        :type track: :class:`mopidy.models.Track`
-        :param time_position: the time position in milliseconds
-        :type time_position: int
-        """
-        pass
-
-
-    def started_playing(self, track):
-=======
     @staticmethod
     def send(event, **kwargs):
         """Helper to allow calling of backend listener events"""
@@ -53,8 +23,34 @@
             'kwargs': kwargs,
         }, target_class=BackendListener)
 
+    def track_playback_paused(self, track, time_position):
+        """
+        Called whenever track playback is paused.
+
+        *MAY* be implemented by actor.
+
+        :param track: the track that was playing when playback paused
+        :type track: :class:`mopidy.models.Track`
+        :param time_position: the time position in milliseconds
+        :type time_position: int
+        """
+        pass
+
+    def track_playback_resumed(self, track, time_position):
+        """
+        Called whenever track playback is resumed.
+
+        *MAY* be implemented by actor.
+
+        :param track: the track that was playing when playback resumed
+        :type track: :class:`mopidy.models.Track`
+        :param time_position: the time position in milliseconds
+        :type time_position: int
+        """
+        pass
+
+
     def track_playback_started(self, track):
->>>>>>> 6e2bfcf3
         """
         Called whenever a new track starts playing.
 

from __future__ import unicode_literals

import pygst
pygst.require('0.10')
import gst
import gobject

import logging

import pykka

from mopidy import settings
from mopidy.utils import process

from . import mixers
from .constants import PlaybackState
from .listener import AudioListener

logger = logging.getLogger('mopidy.audio')

mixers.register_mixers()


class Audio(pykka.ThreadingActor):
    """
    Audio output through `GStreamer <http://gstreamer.freedesktop.org/>`_.

    **Settings:**

    - :attr:`mopidy.settings.OUTPUT`
    - :attr:`mopidy.settings.MIXER`
    - :attr:`mopidy.settings.MIXER_TRACK`
    """

    #: The GStreamer state mapped to :class:`mopidy.audio.PlaybackState`
    state = PlaybackState.STOPPED

    def __init__(self):
        super(Audio, self).__init__()

        self._playbin = None

        self._mixer = None
        self._mixer_track = None
        self._mixer_scale = None
        self._software_mixing = False
        self._volume_set = None

        self._appsrc = None
<<<<<<< HEAD
        self._appsrc_need_data_callback = None
        self._appsrc_need_data_id = None
        self._appsrc_enough_data_callback = None
        self._appsrc_enough_data_id = None
=======
        self._appsrc_caps = None
>>>>>>> c2183751
        self._appsrc_seek_data_callback = None
        self._appsrc_seek_data_id = None

        self._notify_source_signal_id = None
        self._about_to_finish_id = None
        self._message_signal_id = None

    def on_start(self):
        try:
            self._setup_playbin()
            self._setup_output()
            self._setup_mixer()
            self._setup_message_processor()
        except gobject.GError as ex:
            logger.exception(ex)
            process.exit_process()

    def on_stop(self):
        self._teardown_message_processor()
        self._teardown_mixer()
        self._teardown_playbin()

    def _setup_playbin(self):
        self._playbin = gst.element_factory_make('playbin2')

        fakesink = gst.element_factory_make('fakesink')
        self._playbin.set_property('video-sink', fakesink)

        self._about_to_finish_id = self._playbin.connect(
            'about-to-finish', self._on_about_to_finish)
        self._notify_source_signal_id = self._playbin.connect(
            'notify::source', self._on_new_source)

    def _on_about_to_finish(self, element):
        source, self._appsrc = self._appsrc, None
        if source is None:
            return
<<<<<<< HEAD
        if self._appsrc_need_data_id is not None:
            source.disconnect(self._appsrc_need_data_id)
            self._appsrc_need_data_id = None
        if self._appsrc_enough_data_id is not None:
            source.disconnect(self._appsrc_enough_data_id)
            self._appsrc_enough_data_id = None
=======
        self._appsrc_caps = None
>>>>>>> c2183751
        if self._appsrc_seek_data_id is not None:
            source.disconnect(self._appsrc_seek_data_id)
            self._appsrc_seek_data_id = None

    def _on_new_source(self, element, pad):
        uri = element.get_property('uri')
        if not uri or not uri.startswith('appsrc://'):
            return

        source = element.get_property('source')
<<<<<<< HEAD
        source.set_property('caps', default_caps)
=======
        source.set_property('caps', self._appsrc_caps)
>>>>>>> c2183751
        source.set_property('format', b'time')
        source.set_property('stream-type', b'seekable')
        source.set_property('max-bytes', 1024 * 1024)  # 1 MB
        source.set_property('min-percent', 50)

        self._appsrc_need_data_id = source.connect(
            'need-data', self._appsrc_on_need_data)
        self._appsrc_enough_data_id = source.connect(
            'enough-data', self._appsrc_on_enough_data)
        self._appsrc_seek_data_id = source.connect(
            'seek-data', self._appsrc_on_seek_data)

        self._appsrc = source

    def _appsrc_on_need_data(self, appsrc, length_hint_in_ns):
        length_hint_in_ms = length_hint_in_ns // gst.MSECOND
        if self._appsrc_need_data_callback is not None:
            self._appsrc_need_data_callback(length_hint_in_ms)
        return True

    def _appsrc_on_enough_data(self, appsrc):
        if self._appsrc_enough_data_callback is not None:
            self._appsrc_enough_data_callback()
        return True

    def _appsrc_on_seek_data(self, appsrc, time_in_ns):
        time_in_ms = time_in_ns // gst.MSECOND
        if self._appsrc_seek_data_callback is not None:
            self._appsrc_seek_data_callback(time_in_ms)
        return True

    def _teardown_playbin(self):
        if self._about_to_finish_id:
            self._playbin.disconnect(self._about_to_finish_id)
        if self._notify_source_signal_id:
            self._playbin.disconnect(self._notify_source_signal_id)
        self._playbin.set_state(gst.STATE_NULL)

    def _setup_output(self):
        try:
            output = gst.parse_bin_from_description(
                settings.OUTPUT, ghost_unconnected_pads=True)
            self._playbin.set_property('audio-sink', output)
            logger.info('Audio output set to "%s"', settings.OUTPUT)
        except gobject.GError as ex:
            logger.error(
                'Failed to create audio output "%s": %s', settings.OUTPUT, ex)
            process.exit_process()

    def _setup_mixer(self):
        if not settings.MIXER:
            logger.info('Not setting up audio mixer')
            return

        if settings.MIXER == 'software':
            self._software_mixing = True
            logger.info('Audio mixer is using software mixing')
            return

        try:
            mixerbin = gst.parse_bin_from_description(
                settings.MIXER, ghost_unconnected_pads=False)
        except gobject.GError as ex:
            logger.warning(
                'Failed to create audio mixer "%s": %s', settings.MIXER, ex)
            return

        # We assume that the bin will contain a single mixer.
        mixer = mixerbin.get_by_interface(b'GstMixer')
        if not mixer:
            logger.warning(
                'Did not find any audio mixers in "%s"', settings.MIXER)
            return

        if mixerbin.set_state(gst.STATE_READY) != gst.STATE_CHANGE_SUCCESS:
            logger.warning(
                'Setting audio mixer "%s" to READY failed', settings.MIXER)
            return

        track = self._select_mixer_track(mixer, settings.MIXER_TRACK)
        if not track:
            logger.warning('Could not find usable audio mixer track')
            return

        self._mixer = mixer
        self._mixer_track = track
        self._mixer_scale = (
            self._mixer_track.min_volume, self._mixer_track.max_volume)
        logger.info(
            'Audio mixer set to "%s" using track "%s"',
            mixer.get_factory().get_name(), track.label)

    def _select_mixer_track(self, mixer, track_label):
        # Look for track with label == MIXER_TRACK, otherwise fallback to
        # master track which is also an output.
        for track in mixer.list_tracks():
            if track_label:
                if track.label == track_label:
                    return track
            elif track.flags & (gst.interfaces.MIXER_TRACK_MASTER |
                                gst.interfaces.MIXER_TRACK_OUTPUT):
                return track

    def _teardown_mixer(self):
        if self._mixer is not None:
            self._mixer.set_state(gst.STATE_NULL)

    def _setup_message_processor(self):
        bus = self._playbin.get_bus()
        bus.add_signal_watch()
        self._message_signal_id = bus.connect('message', self._on_message)

    def _teardown_message_processor(self):
        if self._message_signal_id:
            bus = self._playbin.get_bus()
            bus.disconnect(self._message_signal_id)
            bus.remove_signal_watch()

    def _on_message(self, bus, message):
        if (message.type == gst.MESSAGE_STATE_CHANGED
                and message.src == self._playbin):
            old_state, new_state, pending_state = message.parse_state_changed()
            self._on_playbin_state_changed(old_state, new_state, pending_state)
        elif message.type == gst.MESSAGE_BUFFERING:
            percent = message.parse_buffering()
            logger.debug('Buffer %d%% full', percent)
        elif message.type == gst.MESSAGE_EOS:
            self._on_end_of_stream()
        elif message.type == gst.MESSAGE_ERROR:
            error, debug = message.parse_error()
            logger.error('%s %s', error, debug)
            self.stop_playback()
        elif message.type == gst.MESSAGE_WARNING:
            error, debug = message.parse_warning()
            logger.warning('%s %s', error, debug)

    def _on_playbin_state_changed(self, old_state, new_state, pending_state):
        if new_state == gst.STATE_READY and pending_state == gst.STATE_NULL:
            # XXX: We're not called on the last state change when going down to
            # NULL, so we rewrite the second to last call to get the expected
            # behavior.
            new_state = gst.STATE_NULL
            pending_state = gst.STATE_VOID_PENDING

        if pending_state != gst.STATE_VOID_PENDING:
            return  # Ignore intermediate state changes

        if new_state == gst.STATE_READY:
            return  # Ignore READY state as it's GStreamer specific

        if new_state == gst.STATE_PLAYING:
            new_state = PlaybackState.PLAYING
        elif new_state == gst.STATE_PAUSED:
            new_state = PlaybackState.PAUSED
        elif new_state == gst.STATE_NULL:
            new_state = PlaybackState.STOPPED

        old_state, self.state = self.state, new_state

        logger.debug(
            'Triggering event: state_changed(old_state=%s, new_state=%s)',
            old_state, new_state)
        AudioListener.send(
            'state_changed', old_state=old_state, new_state=new_state)

    def _on_end_of_stream(self):
        logger.debug('Triggering reached_end_of_stream event')
        AudioListener.send('reached_end_of_stream')

    def set_uri(self, uri):
        """
        Set URI of audio to be played.

        You *MUST* call :meth:`prepare_change` before calling this method.

        :param uri: the URI to play
        :type uri: string
        """
        self._playbin.set_property('uri', uri)

<<<<<<< HEAD
    def set_appsrc(self, need_data=None, enough_data=None, seek_data=None):
=======
    def set_appsrc(self, caps, seek_data=None):
>>>>>>> c2183751
        """
        Switch to using appsrc for getting audio to be played.

        You *MUST* call :meth:`prepare_change` before calling this method.

<<<<<<< HEAD
        :param need_data: callback for when appsrc needs data
        :type need_data: callable which takes data length hint in ms
        :param enough_data: callback for when appsrc has enough data
        :type enough_data: callable
=======
        :param caps: GStreamer caps string describing the audio format to
            expect
        :type caps: string
>>>>>>> c2183751
        :param seek_data: callback for when data from a new position is needed
            to continue playback
        :type seek_data: callable which takes time position in ms
        """
<<<<<<< HEAD
        self._appsrc_need_data_callback = need_data
        self._appsrc_enough_data_callback = enough_data
=======
        if isinstance(caps, unicode):
            caps = caps.encode('utf-8')
        self._appsrc_caps = gst.Caps(caps)
>>>>>>> c2183751
        self._appsrc_seek_data_callback = seek_data
        self._playbin.set_property('uri', 'appsrc://')

    def emit_data(self, buffer_):
        """
        Call this to deliver raw audio data to be played.

        Note that the uri must be set to ``appsrc://`` for this to work.

        Returns true if data was delivered.

        :param buffer_: buffer to pass to appsrc
        :type buffer_: :class:`gst.Buffer`
        :rtype: boolean
        """
        if not self._appsrc:
            return False
        return self._appsrc.emit('push-buffer', buffer_) == gst.FLOW_OK

    def emit_end_of_stream(self):
        """
        Put an end-of-stream token on the playbin. This is typically used in
        combination with :meth:`emit_data`.

        We will get a GStreamer message when the stream playback reaches the
        token, and can then do any end-of-stream related tasks.
        """
        self._playbin.get_property('source').emit('end-of-stream')

    def get_position(self):
        """
        Get position in milliseconds.

        :rtype: int
        """
        try:
            position = self._playbin.query_position(gst.FORMAT_TIME)[0]
            return position // gst.MSECOND
        except gst.QueryError:
            logger.debug('Position query failed')
            return 0

    def set_position(self, position):
        """
        Set position in milliseconds.

        :param position: the position in milliseconds
        :type position: int
        :rtype: :class:`True` if successful, else :class:`False`
        """
        return self._playbin.seek_simple(
            gst.Format(gst.FORMAT_TIME), gst.SEEK_FLAG_FLUSH,
            position * gst.MSECOND)

    def start_playback(self):
        """
        Notify GStreamer that it should start playback.

        :rtype: :class:`True` if successfull, else :class:`False`
        """
        return self._set_state(gst.STATE_PLAYING)

    def pause_playback(self):
        """
        Notify GStreamer that it should pause playback.

        :rtype: :class:`True` if successfull, else :class:`False`
        """
        return self._set_state(gst.STATE_PAUSED)

    def prepare_change(self):
        """
        Notify GStreamer that we are about to change state of playback.

        This function *MUST* be called before changing URIs or doing
        changes like updating data that is being pushed. The reason for this
        is that GStreamer will reset all its state when it changes to
        :attr:`gst.STATE_READY`.
        """
        return self._set_state(gst.STATE_READY)

    def stop_playback(self):
        """
        Notify GStreamer that is should stop playback.

        :rtype: :class:`True` if successfull, else :class:`False`
        """
        return self._set_state(gst.STATE_NULL)

    def _set_state(self, state):
        """
        Internal method for setting the raw GStreamer state.

        .. digraph:: gst_state_transitions

            graph [rankdir="LR"];
            node [fontsize=10];

            "NULL" -> "READY"
            "PAUSED" -> "PLAYING"
            "PAUSED" -> "READY"
            "PLAYING" -> "PAUSED"
            "READY" -> "NULL"
            "READY" -> "PAUSED"

        :param state: State to set playbin to. One of: `gst.STATE_NULL`,
            `gst.STATE_READY`, `gst.STATE_PAUSED` and `gst.STATE_PLAYING`.
        :type state: :class:`gst.State`
        :rtype: :class:`True` if successfull, else :class:`False`
        """
        result = self._playbin.set_state(state)
        if result == gst.STATE_CHANGE_FAILURE:
            logger.warning(
                'Setting GStreamer state to %s failed', state.value_name)
            return False
        elif result == gst.STATE_CHANGE_ASYNC:
            logger.debug(
                'Setting GStreamer state to %s is async', state.value_name)
            return True
        else:
            logger.debug(
                'Setting GStreamer state to %s is OK', state.value_name)
            return True

    def get_volume(self):
        """
        Get volume level of the installed mixer.

        Example values:

        0:
            Muted.
        100:
            Max volume for given system.
        :class:`None`:
            No mixer present, so the volume is unknown.

        :rtype: int in range [0..100] or :class:`None`
        """
        if self._software_mixing:
            return int(round(self._playbin.get_property('volume') * 100))

        if self._mixer is None:
            return None

        volumes = self._mixer.get_volume(self._mixer_track)
        avg_volume = float(sum(volumes)) / len(volumes)

        internal_scale = (0, 100)

        if self._volume_set is not None:
            volume_set_on_mixer_scale = self._rescale(
                self._volume_set, old=internal_scale, new=self._mixer_scale)
        else:
            volume_set_on_mixer_scale = None

        if volume_set_on_mixer_scale == avg_volume:
            return self._volume_set
        else:
            return self._rescale(
                avg_volume, old=self._mixer_scale, new=internal_scale)

    def set_volume(self, volume):
        """
        Set volume level of the installed mixer.

        :param volume: the volume in the range [0..100]
        :type volume: int
        :rtype: :class:`True` if successful, else :class:`False`
        """
        if self._software_mixing:
            self._playbin.set_property('volume', volume / 100.0)
            return True

        if self._mixer is None:
            return False

        self._volume_set = volume

        internal_scale = (0, 100)

        volume = self._rescale(
            volume, old=internal_scale, new=self._mixer_scale)

        volumes = (volume,) * self._mixer_track.num_channels
        self._mixer.set_volume(self._mixer_track, volumes)

        return self._mixer.get_volume(self._mixer_track) == volumes

    def _rescale(self, value, old=None, new=None):
        """Convert value between scales."""
        new_min, new_max = new
        old_min, old_max = old
        scaling = float(new_max - new_min) / (old_max - old_min)
        return int(round(scaling * (value - old_min) + new_min))

    def set_metadata(self, track):
        """
        Set track metadata for currently playing song.

        Only needs to be called by sources such as `appsrc` which do not
        already inject tags in playbin, e.g. when using :meth:`emit_data` to
        deliver raw audio data to GStreamer.

        :param track: the current track
        :type track: :class:`mopidy.models.Track`
        """
        taglist = gst.TagList()
        artists = [a for a in (track.artists or []) if a.name]

        # Default to blank data to trick shoutcast into clearing any previous
        # values it might have.
        taglist[gst.TAG_ARTIST] = ' '
        taglist[gst.TAG_TITLE] = ' '
        taglist[gst.TAG_ALBUM] = ' '

        if artists:
            taglist[gst.TAG_ARTIST] = ', '.join([a.name for a in artists])

        if track.name:
            taglist[gst.TAG_TITLE] = track.name

        if track.album and track.album.name:
            taglist[gst.TAG_ALBUM] = track.album.name

        event = gst.event_new_tag(taglist)
        self._playbin.send_event(event)<|MERGE_RESOLUTION|>--- conflicted
+++ resolved
@@ -47,14 +47,11 @@
         self._volume_set = None
 
         self._appsrc = None
-<<<<<<< HEAD
+        self._appsrc_caps = None
         self._appsrc_need_data_callback = None
         self._appsrc_need_data_id = None
         self._appsrc_enough_data_callback = None
         self._appsrc_enough_data_id = None
-=======
-        self._appsrc_caps = None
->>>>>>> c2183751
         self._appsrc_seek_data_callback = None
         self._appsrc_seek_data_id = None
 
@@ -92,16 +89,13 @@
         source, self._appsrc = self._appsrc, None
         if source is None:
             return
-<<<<<<< HEAD
+        self._appsrc_caps = None
         if self._appsrc_need_data_id is not None:
             source.disconnect(self._appsrc_need_data_id)
             self._appsrc_need_data_id = None
         if self._appsrc_enough_data_id is not None:
             source.disconnect(self._appsrc_enough_data_id)
             self._appsrc_enough_data_id = None
-=======
-        self._appsrc_caps = None
->>>>>>> c2183751
         if self._appsrc_seek_data_id is not None:
             source.disconnect(self._appsrc_seek_data_id)
             self._appsrc_seek_data_id = None
@@ -112,11 +106,7 @@
             return
 
         source = element.get_property('source')
-<<<<<<< HEAD
-        source.set_property('caps', default_caps)
-=======
         source.set_property('caps', self._appsrc_caps)
->>>>>>> c2183751
         source.set_property('format', b'time')
         source.set_property('stream-type', b'seekable')
         source.set_property('max-bytes', 1024 * 1024)  # 1 MB
@@ -297,38 +287,29 @@
         """
         self._playbin.set_property('uri', uri)
 
-<<<<<<< HEAD
-    def set_appsrc(self, need_data=None, enough_data=None, seek_data=None):
-=======
-    def set_appsrc(self, caps, seek_data=None):
->>>>>>> c2183751
+    def set_appsrc(
+            self, caps, need_data=None, enough_data=None, seek_data=None):
         """
         Switch to using appsrc for getting audio to be played.
 
         You *MUST* call :meth:`prepare_change` before calling this method.
 
-<<<<<<< HEAD
+        :param caps: GStreamer caps string describing the audio format to
+            expect
+        :type caps: string
         :param need_data: callback for when appsrc needs data
         :type need_data: callable which takes data length hint in ms
         :param enough_data: callback for when appsrc has enough data
         :type enough_data: callable
-=======
-        :param caps: GStreamer caps string describing the audio format to
-            expect
-        :type caps: string
->>>>>>> c2183751
         :param seek_data: callback for when data from a new position is needed
             to continue playback
         :type seek_data: callable which takes time position in ms
         """
-<<<<<<< HEAD
-        self._appsrc_need_data_callback = need_data
-        self._appsrc_enough_data_callback = enough_data
-=======
         if isinstance(caps, unicode):
             caps = caps.encode('utf-8')
         self._appsrc_caps = gst.Caps(caps)
->>>>>>> c2183751
+        self._appsrc_need_data_callback = need_data
+        self._appsrc_enough_data_callback = enough_data
         self._appsrc_seek_data_callback = seek_data
         self._playbin.set_property('uri', 'appsrc://')
 

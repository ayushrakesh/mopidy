from __future__ import unicode_literals

import logging
import re
import socket

from mopidy import exceptions


def validate_required(value, required):
    """Required validation, normally called in config value's validate() on the
    raw string, _not_ the converted value."""
    if required and not value.strip():
        raise ValueError('must be set.')


def validate_choice(value, choices):
    """Choice validation, normally called in config value's validate()."""
    if choices is not None and value not in choices:
        names = ', '.join(repr(c) for c in choices)
        raise ValueError('must be one of %s, not %s.' % (names, value))


def validate_minimum(value, minimum):
    """Minimum validation, normally called in config value's validate()."""
    if minimum is not None and value < minimum:
        raise ValueError('%r must be larger than %r.' % (value, minimum))


def validate_maximum(value, maximum):
    """Maximum validation, normally called in config value's validate()."""
    if maximum is not None and value > maximum:
        raise ValueError('%r must be smaller than %r.' % (value, maximum))


class ConfigValue(object):
    """Represents a config key's value and how to handle it.

    Normally you will only be interacting with sub-classes for config values
    that encode either deserialization behavior and/or validation.

    Each config value should be used for the following actions:

    1. Deserializing from a raw string and validating, raising ValueError on
       failure.
    2. Serializing a value back to a string that can be stored in a config.
    3. Formatting a value to a printable form (useful for masking secrets).

    :class:`None` values should not be deserialized, serialized or formatted,
    the code interacting with the config should simply skip None config values.
    """

    #: Collection of valid choices for converted value. Must be combined with
    #: :function:`validate_choices` in :method:`validate` do any thing.
    choices = None

    #: Minimum of converted value. Must be combined with
    #: :function:`validate_minimum` in :method:`validate` do any thing.
    minimum = None

    #: Maximum of converted value. Must be combined with
    #: :function:`validate_maximum` in :method:`validate` do any thing.
    maximum = None

    #: Indicate if this field is required.
    optional = None

    #: Indicate if we should mask the when printing for human consumption.
    secret = None

    def __init__(self, **kwargs):
        self.choices = kwargs.get('choices')
        self.minimum = kwargs.get('minimum')
        self.maximum = kwargs.get('maximum')
        self.optional = kwargs.get('optional')
        self.secret = kwargs.get('secret')

    def deserialize(self, value):
        """Cast raw string to appropriate type."""
        return value

    def serialize(self, value):
        """Convert value back to string for saving."""
        return str(value)

    def format(self, value):
        """Format value for display."""
        if self.secret and value is not None:
            return '********'
        return self.serialize(value)


class String(ConfigValue):
    """String values.

    Supports: optional choices and secret.
    """
    def deserialize(self, value):
        value = value.strip()
        validate_required(value, not self.optional)
        validate_choice(value, self.choices)
        if not value:
            return None
        return value

    def serialize(self, value):
        return value.encode('utf-8')


class Integer(ConfigValue):
    """Integer values.

    Supports: choices, minimum, maximum and secret.
    """
    def deserialize(self, value):
        value = int(value)
        validate_choice(value, self.choices)
        validate_minimum(value, self.minimum)
        validate_maximum(value, self.maximum)
        return value


class Boolean(ConfigValue):
    """Boolean values.

    Supports: secret.
    """
    true_values = ('1', 'yes', 'true', 'on')
    false_values = ('0', 'no', 'false', 'off')

    def deserialize(self, value):
        if value.lower() in self.true_values:
            return True
        elif value.lower() in self.false_values:
            return False

        raise ValueError('invalid value for boolean: %r' % value)

    def serialize(self, value):
        if value:
            return 'true'
        else:
            return 'false'


class List(ConfigValue):
    """List values split by comma or newline.

    Supports: optional and secret.
    """
    def deserialize(self, value):
        validate_required(value, not self.optional)
        if '\n' in value:
            values = re.split(r'\s*\n\s*', value.strip())
        else:
            values = re.split(r'\s*,\s*', value.strip())
        return [v for v in values if v]

    def serialize(self, value):
        return '\n  '.join(v.encode('utf-8') for v in value)


class LogLevel(ConfigValue):
<<<<<<< HEAD
    """Log level values.

    Supports: secret.
    """
    levels = {'critical' : logging.CRITICAL,
              'error' : logging.ERROR,
              'warning' : logging.WARNING,
              'info' : logging.INFO,
              'debug' : logging.DEBUG}

    def deserialize(self, value):
        validate_choice(value.lower(), self.levels.keys())
=======
    levels = {
        'critical': logging.CRITICAL,
        'error': logging.ERROR,
        'warning': logging.WARNING,
        'info': logging.INFO,
        'debug': logging.DEBUG,
    }

    def deserialize(self, value):
        if value.lower() not in self.levels:
            raise ValueError('%r must be one of %s.' % (
                value, ', '.join(self.levels)))
>>>>>>> 4a8b7c76
        return self.levels.get(value.lower())

    def serialize(self, value):
        return dict((v, k) for k, v in self.levels.items()).get(value)


class Hostname(ConfigValue):
    """Hostname values.

    Supports: optional and secret.
    """
    def deserialize(self, value):
        validate_required(value, not self.optional)
        if not value.strip():
            return None
        try:
            socket.getaddrinfo(value, None)
        except socket.error:
            raise ValueError('must be a resolveable hostname or valid IP')
        return value


class Port(Integer):
    """Port values limited to 1-65535.

    Supports: choices and secret.
    """
    # TODO: consider probing if port is free or not?
    def __init__(self, **kwargs):
        super(Port, self).__init__(**kwargs)
        self.minimum = 1
        self.maximum = 2 ** 16 - 1


class ConfigSchema(object):
    """Logical group of config values that correspond to a config section.

    Schemas are set up by assigning config keys with config values to
    instances.  Once setup :meth:`convert` can be called with a list of `(key,
    value)` tuples to process. For convienience we also support :meth:`format`
    method that can used for printing out the converted values.
    """
    # TODO: Use collections.OrderedDict once 2.6 support is gone (#344)
    def __init__(self):
        self._schema = {}
        self._order = []

    def __setitem__(self, key, value):
        if key not in self._schema:
            self._order.append(key)
        self._schema[key] = value

    def __getitem__(self, key):
        return self._schema[key]

    def format(self, name, values):
        lines = ['[%s]' % name]
        for key in self._order:
            value = values.get(key)
            if value is not None:
                lines.append('%s = %s' % (
                    key, self._schema[key].format(value)))
        return '\n'.join(lines)

    def convert(self, items):
        errors = {}
        values = {}

        for key, value in items:
            try:
                values[key] = self._schema[key].deserialize(value)
            except KeyError:  # not in our schema
                errors[key] = 'unknown config key.'
            except ValueError as e:  # deserialization failed
                errors[key] = str(e)

        for key in self._schema:
            if key not in values and key not in errors:
                errors[key] = 'config key not found.'

        if errors:
            raise exceptions.ConfigError(errors)
        return values


class ExtensionConfigSchema(ConfigSchema):
    """Sub-classed :class:`ConfigSchema` for use in extensions.

    Ensures that `enabled` config value is present and that section name is
    prefixed with ext.
    """
    def __init__(self):
        super(ExtensionConfigSchema, self).__init__()
        self['enabled'] = Boolean()

    def format(self, name, values):
        return super(ExtensionConfigSchema, self).format(
            'ext.%s' % name, values)


class LogLevelConfigSchema(object):
    """Special cased schema for handling a config section with loglevels.

    Expects the config keys to be logger names and the values to be log levels
    as understood by the :class:`LogLevel` config value. Does not sub-class
    :class:`ConfigSchema`, but implements the same interface.
    """
    def __init__(self):
        self._config_value = LogLevel()

    def format(self, name, values):
        lines = ['[%s]' % name]
        for key, value in sorted(values.items()):
            if value is not None:
                lines.append('%s = %s' % (
                    key, self._config_value.format(value)))
        return '\n'.join(lines)

    def convert(self, items):
        errors = {}
        values = {}

        for key, value in items:
            try:
                if value.strip():
                    values[key] = self._config_value.deserialize(value)
            except ValueError as e:  # deserialization failed
                errors[key] = str(e)

        if errors:
            raise exceptions.ConfigError(errors)
        return values<|MERGE_RESOLUTION|>--- conflicted
+++ resolved
@@ -161,20 +161,10 @@
 
 
 class LogLevel(ConfigValue):
-<<<<<<< HEAD
     """Log level values.
 
     Supports: secret.
     """
-    levels = {'critical' : logging.CRITICAL,
-              'error' : logging.ERROR,
-              'warning' : logging.WARNING,
-              'info' : logging.INFO,
-              'debug' : logging.DEBUG}
-
-    def deserialize(self, value):
-        validate_choice(value.lower(), self.levels.keys())
-=======
     levels = {
         'critical': logging.CRITICAL,
         'error': logging.ERROR,
@@ -184,10 +174,7 @@
     }
 
     def deserialize(self, value):
-        if value.lower() not in self.levels:
-            raise ValueError('%r must be one of %s.' % (
-                value, ', '.join(self.levels)))
->>>>>>> 4a8b7c76
+        validate_choice(value.lower(), self.levels.keys())
         return self.levels.get(value.lower())
 
     def serialize(self, value):

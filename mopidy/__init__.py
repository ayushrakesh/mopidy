# pylint: disable = E0611,F0401
from distutils.version import StrictVersion as SV
# pylint: enable = E0611,F0401
import sys
<<<<<<< HEAD
import warnings

import pykka


=======

import pykka

>>>>>>> cae72626
if not (2, 6) <= sys.version_info < (3,):
    sys.exit(
        u'Mopidy requires Python >= 2.6, < 3, but found %s' %
        '.'.join(map(str, sys.version_info[:3])))

if (isinstance(pykka.__version__, basestring)
        and not SV('1.0') <= SV(pykka.__version__) < SV('2.0')):
    sys.exit(
        u'Mopidy requires Pykka >= 1.0, < 2, but found %s' % pykka.__version__)
<<<<<<< HEAD

=======
>>>>>>> cae72626

warnings.filterwarnings('ignore', 'could not open display')


__version__ = '0.8.1'


from mopidy import settings as default_settings_module
from mopidy.utils.settings import SettingsProxy
settings = SettingsProxy(default_settings_module)<|MERGE_RESOLUTION|>--- conflicted
+++ resolved
@@ -2,17 +2,11 @@
 from distutils.version import StrictVersion as SV
 # pylint: enable = E0611,F0401
 import sys
-<<<<<<< HEAD
 import warnings
 
 import pykka
 
 
-=======
-
-import pykka
-
->>>>>>> cae72626
 if not (2, 6) <= sys.version_info < (3,):
     sys.exit(
         u'Mopidy requires Python >= 2.6, < 3, but found %s' %
@@ -22,10 +16,7 @@
         and not SV('1.0') <= SV(pykka.__version__) < SV('2.0')):
     sys.exit(
         u'Mopidy requires Pykka >= 1.0, < 2, but found %s' % pykka.__version__)
-<<<<<<< HEAD
 
-=======
->>>>>>> cae72626
 
 warnings.filterwarnings('ignore', 'could not open display')
 

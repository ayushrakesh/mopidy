--- conflicted
+++ resolved
@@ -33,8 +33,8 @@
         self.port = config['http']['port']
 
         self.zeroconf_name = config['http']['zeroconf']
-<<<<<<< HEAD
-        self.zeroconf_service = None
+        self.zeroconf_http = None
+        self.zeroconf_mopidy_http = None
 
         try:
             logger.debug('Starting HTTP server')
@@ -45,12 +45,6 @@
             raise exceptions.FrontendError(
                 'HTTP server startup failed: %s' %
                 encoding.locale_decode(error))
-=======
-        self.zeroconf_http = None
-        self.zeroconf_mopidy_http = None
-
-        self.app = None
->>>>>>> 47c507b8
 
     def on_start(self):
         threading.Thread(target=self._startup).start()

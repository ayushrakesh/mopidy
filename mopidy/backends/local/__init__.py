import logging
import os
import glob
import shutil
import multiprocessing

from mopidy import settings
from mopidy.backends.base import *
from mopidy.models import Playlist, Track, Album
<<<<<<< HEAD
from mopidy import settings
from mopidy.utils import parse_m3u, parse_mpd_tag_cache
from mopidy.process import pickle_connection
=======
from .translator import parse_m3u, parse_mpd_tag_cache
>>>>>>> 785ef04e

logger = logging.getLogger(u'mopidy.backends.local')

class LocalBackend(BaseBackend):
    """
    A backend for playing music from a local music archive.

    **Issues:** http://github.com/jodal/mopidy/issues/labels/backend-local
    """

    def __init__(self, *args, **kwargs):
        super(LocalBackend, self).__init__(*args, **kwargs)

        self.library = LocalLibraryController(self)
        self.stored_playlists = LocalStoredPlaylistsController(self)
        self.current_playlist = BaseCurrentPlaylistController(self)
        self.playback = LocalPlaybackController(self)
        self.uri_handlers = [u'file://']


class LocalPlaybackController(BasePlaybackController):
    def __init__(self, backend):
        super(LocalPlaybackController, self).__init__(backend)
        self.stop()

    def _send_recv(self, message):
        (my_end, other_end) = multiprocessing.Pipe()
        message.update({'reply_to': pickle_connection(other_end)})
        self.backend.output_queue.put(message)
        my_end.poll(None)
        return my_end.recv()

    def _send(self, message):
        self.backend.output_queue.put(message)

    def _set_state(self, state):
<<<<<<< HEAD
        return self._send_recv({'command': 'set_state', 'state': state})
=======
        self._bin.set_state(state)
        (_, new, _) = self._bin.get_state()
        return new == state

    def _message(self, bus, message):
        if message.type == gst.MESSAGE_EOS:
            self.on_end_of_track()
        elif message.type == gst.MESSAGE_ERROR:
            self._bin.set_state(gst.STATE_NULL)
            error, debug = message.parse_error()
            logger.error('%s %s', error, debug)
>>>>>>> 785ef04e

    def _play(self, track):
        return self._send_recv({'command': 'play_uri', 'uri': track.uri})

    def _stop(self):
        return self._set_state('READY')

    def _pause(self):
        return self._set_state('PAUSED')

    def _resume(self):
        return self._set_state('PLAYING')

    def _seek(self, time_position):
        self._send({'command': 'set_position', 'position': time_position})

    @property
    def time_position(self):
        return self._send_recv({'command': 'get_position'})


class LocalStoredPlaylistsController(BaseStoredPlaylistsController):
    def __init__(self, *args):
        super(LocalStoredPlaylistsController, self).__init__(*args)
        self._folder = os.path.expanduser(settings.LOCAL_PLAYLIST_FOLDER)
        self.refresh()

    def lookup(self, uri):
        pass # TODO

    def refresh(self):
        playlists = []

        logger.info('Loading playlists from %s', self._folder)

        for m3u in glob.glob(os.path.join(self._folder, '*.m3u')):
            name = os.path.basename(m3u)[:len('.m3u')]
            tracks = []
            for uri in parse_m3u(m3u):
                try:
                    tracks.append(self.backend.library.lookup(uri))
                except LookupError, e:
                    logger.error('Playlist item could not be added: %s', e)
            playlist = Playlist(tracks=tracks, name=name)

            # FIXME playlist name needs better handling
            # FIXME tracks should come from lib. lookup

            playlists.append(playlist)

        self.playlists = playlists

    def create(self, name):
        playlist = Playlist(name=name)
        self.save(playlist)
        return playlist

    def delete(self, playlist):
        if playlist not in self._playlists:
            return

        self._playlists.remove(playlist)
        filename = os.path.join(self._folder, playlist.name + '.m3u')

        if os.path.exists(filename):
            os.remove(filename)

    def rename(self, playlist, name):
        if playlist not in self._playlists:
            return

        src = os.path.join(self._folder, playlist.name + '.m3u')
        dst = os.path.join(self._folder, name + '.m3u')

        renamed = playlist.with_(name=name)
        index = self._playlists.index(playlist)
        self._playlists[index] = renamed

        shutil.move(src, dst)

    def save(self, playlist):
        file_path = os.path.join(self._folder, playlist.name + '.m3u')

        # FIXME this should be a save_m3u function, not inside save
        with open(file_path, 'w') as file_handle:
            for track in playlist.tracks:
                if track.uri.startswith('file://'):
                    file_handle.write(track.uri[len('file://'):] + '\n')
                else:
                    file_handle.write(track.uri + '\n')

        self._playlists.append(playlist)


class LocalLibraryController(BaseLibraryController):
    def __init__(self, backend):
        super(LocalLibraryController, self).__init__(backend)
        self._uri_mapping = {}
        self.refresh()

    def refresh(self, uri=None):
        tracks = parse_mpd_tag_cache(settings.LOCAL_TAG_CACHE,
            settings.LOCAL_MUSIC_FOLDER)

        logger.info('Loading songs in %s from %s',
            settings.LOCAL_MUSIC_FOLDER, settings.LOCAL_TAG_CACHE)

        for track in tracks:
            self._uri_mapping[track.uri] = track

    def lookup(self, uri):
        try:
            return self._uri_mapping[uri]
        except KeyError:
            raise LookupError('%s not found.' % uri)

    def find_exact(self, **query):
        self._validate_query(query)
        result_tracks = self._uri_mapping.values()

        for (field, values) in query.iteritems():
            if not hasattr(values, '__iter__'):
                values = [values]
            # FIXME this is bound to be slow for large libraries
            for value in values:
                q = value.strip()

                track_filter = lambda t: q == t.name
                album_filter = lambda t: q == getattr(t, 'album', Album()).name
                artist_filter = lambda t: filter(
                    lambda a: q == a.name, t.artists)
                uri_filter = lambda t: q == t.uri
                any_filter = lambda t: (track_filter(t) or album_filter(t) or
                    artist_filter(t) or uri_filter(t))

                if field == 'track':
                    result_tracks = filter(track_filter, result_tracks)
                elif field == 'album':
                    result_tracks = filter(album_filter, result_tracks)
                elif field == 'artist':
                    result_tracks = filter(artist_filter, result_tracks)
                elif field == 'uri':
                    result_tracks = filter(uri_filter, result_tracks)
                elif field == 'any':
                    result_tracks = filter(any_filter, result_tracks)
                else:
                    raise LookupError('Invalid lookup field: %s' % field)
        return Playlist(tracks=result_tracks)

    def search(self, **query):
        self._validate_query(query)
        result_tracks = self._uri_mapping.values()

        for (field, values) in query.iteritems():
            if not hasattr(values, '__iter__'):
                values = [values]
            # FIXME this is bound to be slow for large libraries
            for value in values:
                q = value.strip().lower()

                track_filter  = lambda t: q in t.name.lower()
                album_filter = lambda t: q in getattr(
                    t, 'album', Album()).name.lower()
                artist_filter = lambda t: filter(
                    lambda a: q in a.name.lower(), t.artists)
                uri_filter = lambda t: q in t.uri.lower()
                any_filter = lambda t: track_filter(t) or album_filter(t) or \
                    artist_filter(t) or uri_filter(t)

                if field == 'track':
                    result_tracks = filter(track_filter, result_tracks)
                elif field == 'album':
                    result_tracks = filter(album_filter, result_tracks)
                elif field == 'artist':
                    result_tracks = filter(artist_filter, result_tracks)
                elif field == 'uri':
                    result_tracks = filter(uri_filter, result_tracks)
                elif field == 'any':
                    result_tracks = filter(any_filter, result_tracks)
                else:
                    raise LookupError('Invalid lookup field: %s' % field)
        return Playlist(tracks=result_tracks)

    def _validate_query(self, query):
        for (_, values) in query.iteritems():
            if not values:
                raise LookupError('Missing query')
            for value in values:
                if not value:
                    raise LookupError('Missing query')<|MERGE_RESOLUTION|>--- conflicted
+++ resolved
@@ -7,13 +7,10 @@
 from mopidy import settings
 from mopidy.backends.base import *
 from mopidy.models import Playlist, Track, Album
-<<<<<<< HEAD
 from mopidy import settings
-from mopidy.utils import parse_m3u, parse_mpd_tag_cache
 from mopidy.process import pickle_connection
-=======
+
 from .translator import parse_m3u, parse_mpd_tag_cache
->>>>>>> 785ef04e
 
 logger = logging.getLogger(u'mopidy.backends.local')
 
@@ -50,21 +47,7 @@
         self.backend.output_queue.put(message)
 
     def _set_state(self, state):
-<<<<<<< HEAD
         return self._send_recv({'command': 'set_state', 'state': state})
-=======
-        self._bin.set_state(state)
-        (_, new, _) = self._bin.get_state()
-        return new == state
-
-    def _message(self, bus, message):
-        if message.type == gst.MESSAGE_EOS:
-            self.on_end_of_track()
-        elif message.type == gst.MESSAGE_ERROR:
-            self._bin.set_state(gst.STATE_NULL)
-            error, debug = message.parse_error()
-            logger.error('%s %s', error, debug)
->>>>>>> 785ef04e
 
     def _play(self, track):
         return self._send_recv({'command': 'play_uri', 'uri': track.uri})

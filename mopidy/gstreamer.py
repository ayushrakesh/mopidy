--- conflicted
+++ resolved
@@ -297,53 +297,5 @@
         """
         self._pipeline.add(output)
         output.sync_state_with_parent() # Required to add to running pipe
-<<<<<<< HEAD
         gst.element_link_many(self._volume, output)
-        logger.debug('Output set to %s', output.get_name())
-=======
-        gst.element_link_many(self._tee, output)
-        self._outputs.append(output)
-        logger.debug('GStreamer added %s', output.get_name())
-
-    def list_outputs(self):
-        """
-        Get list with the name of all active outputs.
-
-        :rtype: list of strings
-        """
-        return [output.get_name() for output in self._outputs]
-
-    def remove_output(self, output):
-        """
-        Remove output from our pipeline.
-
-        :param output: output to remove from the pipeline
-        :type output: :class:`gst.Bin`
-        """
-        if output not in self._outputs:
-            raise LookupError('Ouput %s not present in pipeline'
-                % output.get_name)
-        teesrc = output.get_pad('sink').get_peer()
-        handler = teesrc.add_event_probe(self._handle_event_probe)
-
-        struct = gst.Structure('mopidy-unlink-tee')
-        struct.set_value('handler', handler)
-
-        event = gst.event_new_custom(gst.EVENT_CUSTOM_DOWNSTREAM, struct)
-        self._tee.send_event(event)
-
-    def _handle_event_probe(self, teesrc, event):
-        if (event.type == gst.EVENT_CUSTOM_DOWNSTREAM
-                and event.has_name('mopidy-unlink-tee')):
-            data = self._get_structure_data(event.get_structure())
-
-            output = teesrc.get_peer().get_parent()
-
-            teesrc.unlink(teesrc.get_peer())
-            teesrc.remove_event_probe(data['handler'])
-
-            output.set_state(gst.STATE_NULL)
-            self._pipeline.remove(output)
->>>>>>> ce60030f
-
-    # FIXME re-add disconnect / swap output code?+        logger.debug('Output set to %s', output.get_name())
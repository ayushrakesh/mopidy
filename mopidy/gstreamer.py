import pygst
pygst.require('0.10')
import gst

import logging

from pykka.actor import ThreadingActor
from pykka.registry import ActorRegistry

from mopidy import settings
from mopidy.utils import get_class
from mopidy.backends.base import Backend

logger = logging.getLogger('mopidy.gstreamer')

default_caps = gst.Caps("""
    audio/x-raw-int,
    endianness=(int)1234,
    channels=(int)2,
    width=(int)16,
    depth=(int)16,
    signed=(boolean)true,
    rate=(int)44100""")


class GStreamer(ThreadingActor):
    """
    Audio output through `GStreamer <http://gstreamer.freedesktop.org/>`_.

    **Settings:**

    - :attr:`mopidy.settings.OUTPUTS`

    """

    def __init__(self):
        self.gst_pipeline = None

    def on_start(self):
        self._setup_gstreamer()

    def _setup_gstreamer(self):
        """
        **Warning:** :class:`GStreamer` requires
        :class:`mopidy.utils.process.GObjectEventThread` to be running. This is
        not enforced by :class:`GStreamer` itself.
        """
        base_pipeline = ' ! '.join([
            'audioconvert name=convert',
            'volume name=volume',
            'taginject name=tag',
            'tee name=tee',
        ])

        logger.debug(u'Setting up base GStreamer pipeline: %s', base_pipeline)

        self.gst_pipeline = gst.parse_launch(base_pipeline)

        self.gst_tee = self.gst_pipeline.get_by_name('tee')
        self.gst_convert = self.gst_pipeline.get_by_name('convert')
        self.gst_volume = self.gst_pipeline.get_by_name('volume')
        self.gst_taginject = self.gst_pipeline.get_by_name('tag')

        self.gst_uridecodebin = gst.element_factory_make('uridecodebin', 'uri')
        self.gst_uridecodebin.connect('notify::source', self._process_new_source)
        self.gst_uridecodebin.connect('pad-added', self._process_new_pad,
            self.gst_convert.get_pad('sink'))
        self.gst_pipeline.add(self.gst_uridecodebin)

        for output in settings.OUTPUTS:
            output_cls = get_class(output)()
            output_cls.connect_bin(self.gst_pipeline, self.gst_tee)

        # Setup bus and message processor
        gst_bus = self.gst_pipeline.get_bus()
        gst_bus.add_signal_watch()
        gst_bus.connect('message', self._process_gstreamer_message)

    def _process_new_source(self, element, pad):
        source = element.get_by_name('source')
        try:
            source.set_property('caps', default_caps)
        except TypeError:
            pass

    def _process_new_pad(self, source, pad, target_pad):
        pad.link(target_pad)

    def _process_gstreamer_message(self, bus, message):
        """Process messages from GStreamer."""
        if message.type == gst.MESSAGE_EOS:
            logger.debug(u'GStreamer signalled end-of-stream. '
                'Telling backend ...')
            self._get_backend().playback.on_end_of_track()
        elif message.type == gst.MESSAGE_ERROR:
            self.stop_playback()
            error, debug = message.parse_error()
            logger.error(u'%s %s', error, debug)
            # FIXME Should we send 'stop_playback' to the backend here? Can we
            # differentiate on how serious the error is?

    def _get_backend(self):
        backend_refs = ActorRegistry.get_by_class(Backend)
        assert len(backend_refs) == 1, 'Expected exactly one running backend.'
        return backend_refs[0].proxy()

<<<<<<< HEAD
    def set_uri(self, uri):
        """Play audio at URI"""
=======
    def play_uri(self, uri):
        """
        Play audio at URI

        :param uri: the URI to play
        :type uri: string
        :rtype: :class:`True` if successful, else :class:`False`
        """
        self.set_state('READY')
>>>>>>> 6feb4f4c
        self.gst_uridecodebin.set_property('uri', uri)

    def deliver_data(self, capabilities, data):
        """
        Deliver audio data to be played

        :param capabilities: a GStreamer capabilities string
        :type capabilities: string
        :param data: raw audio data to be played
        """
        source = self.gst_pipeline.get_by_name('source')
        caps = gst.caps_from_string(capabilities)
        buffer_ = gst.Buffer(buffer(data))
        buffer_.set_caps(caps)
        source.set_property('caps', caps)
        source.emit('push-buffer', buffer_)

    def end_of_data_stream(self):
        """
        Add end-of-stream token to source.

        We will get a GStreamer message when the stream playback reaches the
        token, and can then do any end-of-stream related tasks.
        """
        self.gst_pipeline.get_by_name('source').emit('end-of-stream')

    def get_position(self):
        """
        Get position in milliseconds.

        :rtype: int
        """
        if self.gst_pipeline.get_state()[1] == gst.STATE_NULL:
            return 0
        try:
            position = self.gst_pipeline.query_position(gst.FORMAT_TIME)[0]
            return position // gst.MSECOND
        except gst.QueryError, e:
            logger.error('time_position failed: %s', e)
            return 0

    def set_position(self, position):
        """
        Set position in milliseconds.

        :param position: the position in milliseconds
        :type volume: int
        :rtype: :class:`True` if successful, else :class:`False`
        """
        self.gst_pipeline.get_state() # block until state changes are done
        handeled = self.gst_pipeline.seek_simple(gst.Format(gst.FORMAT_TIME),
            gst.SEEK_FLAG_FLUSH, position * gst.MSECOND)
        self.gst_pipeline.get_state() # block until seek is done
        return handeled

    def start_playback(self):
        """Notify GStreamer that it should start playback"""
        return self._set_state(gst.STATE_PLAYING)

    def pause_playback(self):
        """Notify GStreamer that it should pause playback"""
        return self._set_state(gst.STATE_PAUSED)

    def prepare_change(self):
        """
        Notify GStreamer that we are about to change state of playback.

        This function always needs to be called before changing URIS or doing
        changes like updating data that is being pushed.
        """
        return self._set_state(gst.STATE_READY)

    def stop_playback(self):
        """Notify GStreamer that is should stop playback"""
        return self._set_state(gst.STATE_NULL)

    def _set_state(self, state):
        """
        Set the GStreamer state. Returns :class:`True` if successful.

        .. digraph:: gst_state_transitions

            "NULL" -> "READY"
            "PAUSED" -> "PLAYING"
            "PAUSED" -> "READY"
            "PLAYING" -> "PAUSED"
            "READY" -> "NULL"
            "READY" -> "PAUSED"

        :param state_name: NULL, READY, PAUSED, or PLAYING
        :type state_name: string
        :rtype: :class:`True` or :class:`False`
        """
        result = self.gst_pipeline.set_state(state)
        if result == gst.STATE_CHANGE_FAILURE:
            logger.warning('Setting GStreamer state to %s: failed',
                state.value_name)
            return False
        else:
            logger.debug('Setting GStreamer state to %s: OK',
                state.value_name)
            return True

    def get_volume(self):
        """
        Get volume level for software mixer.

        :rtype: int in range [0..100]
        """
        return int(self.gst_volume.get_property('volume') * 100)

    def set_volume(self, volume):
        """
        Set volume level for software mixer.

        :param volume: the volume in the range [0..100]
        :type volume: int
        :rtype: :class:`True` if successful, else :class:`False`
        """
        self.gst_volume.set_property('volume', volume / 100.0)
        return True

    def set_metadata(self, track):
        """
        Set track metadata for currently playing song.

        Only needs to be called by sources such as appsrc which don't already
        inject tags in pipeline.

        :param track: Track containing metadata for current song.
        :type track: :class:`mopidy.modes.Track`
        """
        # FIXME what if we want to unset taginject tags?
        tags = u'artist="%(artist)s",title="%(title)s"' % {
            'artist': u', '.join([a.name for a in track.artists]),
            'title': track.name,
        }
        logger.debug('Setting tags to: %s', tags)
        self.gst_taginject.set_property('tags', tags)<|MERGE_RESOLUTION|>--- conflicted
+++ resolved
@@ -104,20 +104,8 @@
         assert len(backend_refs) == 1, 'Expected exactly one running backend.'
         return backend_refs[0].proxy()
 
-<<<<<<< HEAD
     def set_uri(self, uri):
-        """Play audio at URI"""
-=======
-    def play_uri(self, uri):
-        """
-        Play audio at URI
-
-        :param uri: the URI to play
-        :type uri: string
-        :rtype: :class:`True` if successful, else :class:`False`
-        """
-        self.set_state('READY')
->>>>>>> 6feb4f4c
+        """Change internal uridecodebin's URI"""
         self.gst_uridecodebin.set_property('uri', uri)
 
     def deliver_data(self, capabilities, data):

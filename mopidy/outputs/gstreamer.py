--- conflicted
+++ resolved
@@ -17,15 +17,11 @@
     """
     Audio output through GStreamer.
 
-<<<<<<< HEAD
     Starts :class:`GStreamerMessagesThread` and :class:`GStreamerPlayerThread`.
-=======
-    Starts the :class:`GStreamerProcess`.
 
     **Settings:**
 
     - :attr:`mopidy.settings.GSTREAMER_AUDIO_SINK`
->>>>>>> 02e536b1
     """
 
     def __init__(self, core_queue, output_queue):

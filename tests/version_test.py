--- conflicted
+++ resolved
@@ -25,13 +25,9 @@
         self.assert_(SV('0.5.0') < SV('0.6.0'))
         self.assert_(SV('0.6.0') < SV('0.6.1'))
         self.assert_(SV('0.6.1') < SV('0.7.0'))
-<<<<<<< HEAD
-        self.assert_(SV('0.7.0') < SV(__version__))
+        self.assert_(SV('0.7.0') < SV('0.7.1'))
+        self.assert_(SV('0.7.1') < SV(__version__))
         self.assert_(SV(__version__) < SV('0.8.1'))
-=======
-        self.assert_(SV('0.7.0') < SV(get_plain_version()))
-        self.assert_(SV(get_plain_version()) < SV('0.7.2'))
->>>>>>> 1dae3442
 
     def test_get_platform_contains_platform(self):
         self.assert_(platform.platform() in get_platform())

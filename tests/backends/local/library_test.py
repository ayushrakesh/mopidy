from __future__ import unicode_literals

import unittest

import pykka

from mopidy import core
from mopidy.backends.local import actor
from mopidy.models import Track, Album, Artist

from tests import path_to_data_dir


<<<<<<< HEAD
class LocalLibraryControllerTest(unittest.TestCase):
    artists = [
        Artist(name='artist1'),
        Artist(name='artist2'),
        Artist(name='artist3'),
        Artist(name='artist4'),
    ]
=======
class LocalLibraryProviderTest(unittest.TestCase):
    artists = [Artist(name='artist1'), Artist(name='artist2'), Artist()]
>>>>>>> 9a5d177d

    albums = [
        Album(name='album1', artists=[artists[0]]),
        Album(name='album2', artists=[artists[1]]),
        Album(name='album3', artists=[artists[2]]),
    ]

    tracks = [
        Track(
            uri='local:track:path1', name='track1',
            artists=[artists[0]], album=albums[0],
            date='2001-02-03', length=4000),
        Track(
            uri='local:track:path2', name='track2',
            artists=[artists[1]], album=albums[1],
            date='2002', length=4000),
        Track(
            uri='local:track:path3', name='track3',
            artists=[artists[3]], album=albums[2],
            date='2003', length=4000),
    ]

    config = {
        'local': {
            'media_dir': path_to_data_dir(''),
            'playlists_dir': b'',
            'tag_cache_file': path_to_data_dir('library_tag_cache'),
        }
    }

    def setUp(self):

        self.backend = actor.LocalBackend.start(
            config=self.config, audio=None).proxy()
        self.core = core.Core(backends=[self.backend])
        self.library = self.core.library

    def tearDown(self):
        pykka.ActorRegistry.stop_all()

    def test_refresh(self):
        self.library.refresh()

    @unittest.SkipTest
    def test_refresh_uri(self):
        pass

    @unittest.SkipTest
    def test_refresh_missing_uri(self):
        pass

    def test_lookup(self):
        tracks = self.library.lookup(self.tracks[0].uri)
        self.assertEqual(tracks, self.tracks[0:1])

    def test_lookup_unknown_track(self):
        tracks = self.library.lookup('fake uri')
        self.assertEqual(tracks, [])

    def test_find_exact_no_hits(self):
        result = self.library.find_exact(track=['unknown track'])
        self.assertEqual(list(result[0].tracks), [])

        result = self.library.find_exact(artist=['unknown artist'])
        self.assertEqual(list(result[0].tracks), [])

        result = self.library.find_exact(album=['unknown artist'])
        self.assertEqual(list(result[0].tracks), [])

    def test_find_exact_uri(self):
        track_1_uri = 'local:track:path1'
        result = self.library.find_exact(uri=track_1_uri)
        self.assertEqual(list(result[0].tracks), self.tracks[:1])

        track_2_uri = 'local:track:path2'
        result = self.library.find_exact(uri=track_2_uri)
        self.assertEqual(list(result[0].tracks), self.tracks[1:2])

    def test_find_exact_track(self):
        result = self.library.find_exact(track=['track1'])
        self.assertEqual(list(result[0].tracks), self.tracks[:1])

        result = self.library.find_exact(track=['track2'])
        self.assertEqual(list(result[0].tracks), self.tracks[1:2])

    def test_find_exact_artist(self):
        result = self.library.find_exact(artist=['artist1'])
        self.assertEqual(list(result[0].tracks), self.tracks[:1])

        result = self.library.find_exact(artist=['artist2'])
        self.assertEqual(list(result[0].tracks), self.tracks[1:2])

    def test_find_exact_album(self):
        result = self.library.find_exact(album=['album1'])
        self.assertEqual(list(result[0].tracks), self.tracks[:1])

        result = self.library.find_exact(album=['album2'])
        self.assertEqual(list(result[0].tracks), self.tracks[1:2])

    def test_find_exact_albumartist(self):
        # Artist is both track artist and album artist
        result = self.library.find_exact(albumartist=['artist1'])
        self.assertEqual(list(result[0].tracks), [self.tracks[0]])

        # Artist is both track and album artist
        result = self.library.find_exact(albumartist=['artist2'])
        self.assertEqual(list(result[0].tracks), [self.tracks[1]])

        # Artist is just album artist
        result = self.library.find_exact(albumartist=['artist3'])
        self.assertEqual(list(result[0].tracks), [self.tracks[2]])

    def test_find_exact_date(self):
        result = self.library.find_exact(date=['2001'])
        self.assertEqual(list(result[0].tracks), [])

        result = self.library.find_exact(date=['2001-02-03'])
        self.assertEqual(list(result[0].tracks), self.tracks[:1])

        result = self.library.find_exact(date=['2002'])
        self.assertEqual(list(result[0].tracks), self.tracks[1:2])

    def test_find_exact_any(self):
        # Matches on track artist
        result = self.library.find_exact(any=['artist1'])
        self.assertEqual(list(result[0].tracks), self.tracks[:1])

        # Matches on track
        result = self.library.find_exact(any=['track1'])
        self.assertEqual(list(result[0].tracks), self.tracks[:1])

        # Matches on track album
        result = self.library.find_exact(any=['album1'])
        self.assertEqual(list(result[0].tracks), self.tracks[:1])

        # Matches on track album artists
        result = self.library.find_exact(any=['artist3'])
        self.assertEqual(list(result[0].tracks), self.tracks[2:3])

        # Matches on URI
        result = self.library.find_exact(any=['local:track:path1'])
        self.assertEqual(list(result[0].tracks), self.tracks[:1])
        result = self.library.find_exact(any=['local:track:path1'])
        self.assertEqual(list(result[0].tracks), self.tracks[:1])

    def test_find_exact_wrong_type(self):
        test = lambda: self.library.find_exact(wrong=['test'])
        self.assertRaises(LookupError, test)

    def test_find_exact_with_empty_query(self):
        test = lambda: self.library.find_exact(artist=[''])
        self.assertRaises(LookupError, test)

        test = lambda: self.library.find_exact(track=[''])
        self.assertRaises(LookupError, test)

        test = lambda: self.library.find_exact(album=[''])
        self.assertRaises(LookupError, test)

    def test_search_no_hits(self):
        result = self.library.search(track=['unknown track'])
        self.assertEqual(list(result[0].tracks), [])

        result = self.library.search(artist=['unknown artist'])
        self.assertEqual(list(result[0].tracks), [])

        result = self.library.search(album=['unknown artist'])
        self.assertEqual(list(result[0].tracks), [])

        result = self.library.search(uri=['unknown'])
        self.assertEqual(list(result[0].tracks), [])

        result = self.library.search(any=['unknown'])
        self.assertEqual(list(result[0].tracks), [])

    def test_search_uri(self):
        result = self.library.search(uri=['TH1'])
        self.assertEqual(list(result[0].tracks), self.tracks[:1])

        result = self.library.search(uri=['TH2'])
        self.assertEqual(list(result[0].tracks), self.tracks[1:2])

    def test_search_track(self):
        result = self.library.search(track=['Rack1'])
        self.assertEqual(list(result[0].tracks), self.tracks[:1])

        result = self.library.search(track=['Rack2'])
        self.assertEqual(list(result[0].tracks), self.tracks[1:2])

    def test_search_artist(self):
        result = self.library.search(artist=['Tist1'])
        self.assertEqual(list(result[0].tracks), self.tracks[:1])

        result = self.library.search(artist=['Tist2'])
        self.assertEqual(list(result[0].tracks), self.tracks[1:2])

    def test_search_albumartist(self):
        # Artist is both track artist and album artist
        result = self.library.search(albumartist=['Tist1'])
        self.assertEqual(list(result[0].tracks), [self.tracks[0]])

        # Artist is both track artist and album artist
        result = self.library.search(albumartist=['Tist2'])
        self.assertEqual(list(result[0].tracks), [self.tracks[1]])

        # Artist is just album artist
        result = self.library.search(albumartist=['Tist3'])
        self.assertEqual(list(result[0].tracks), [self.tracks[2]])

    def test_search_album(self):
        result = self.library.search(album=['Bum1'])
        self.assertEqual(list(result[0].tracks), self.tracks[:1])

        result = self.library.search(album=['Bum2'])
        self.assertEqual(list(result[0].tracks), self.tracks[1:2])

    def test_search_date(self):
        result = self.library.search(date=['2001'])
        self.assertEqual(list(result[0].tracks), self.tracks[:1])

        result = self.library.search(date=['2001-02-03'])
        self.assertEqual(list(result[0].tracks), self.tracks[:1])

        result = self.library.search(date=['2001-02-04'])
        self.assertEqual(list(result[0].tracks), [])

        result = self.library.search(date=['2002'])
        self.assertEqual(list(result[0].tracks), self.tracks[1:2])

    def test_search_any(self):
        # Matches on track artist
        result = self.library.search(any=['Tist1'])
        self.assertEqual(list(result[0].tracks), self.tracks[:1])

        # Matches on track
        result = self.library.search(any=['Rack1'])
        self.assertEqual(list(result[0].tracks), self.tracks[:1])

        # Matches on track album
        result = self.library.search(any=['Bum1'])
        self.assertEqual(list(result[0].tracks), self.tracks[:1])

        # Matches on track album artists
        result = self.library.search(any=['Tist3'])
        self.assertEqual(list(result[0].tracks), self.tracks[2:3])

        # Matches on URI
        result = self.library.search(any=['TH1'])
        self.assertEqual(list(result[0].tracks), self.tracks[:1])
        result = self.library.search(any=['TH1'])
        self.assertEqual(list(result[0].tracks), self.tracks[:1])

    def test_search_wrong_type(self):
        test = lambda: self.library.search(wrong=['test'])
        self.assertRaises(LookupError, test)

    def test_search_with_empty_query(self):
        test = lambda: self.library.search(artist=[''])
        self.assertRaises(LookupError, test)

        test = lambda: self.library.search(track=[''])
        self.assertRaises(LookupError, test)

        test = lambda: self.library.search(album=[''])
        self.assertRaises(LookupError, test)

        test = lambda: self.library.search(uri=[''])
        self.assertRaises(LookupError, test)

        test = lambda: self.library.search(any=[''])
        self.assertRaises(LookupError, test)<|MERGE_RESOLUTION|>--- conflicted
+++ resolved
@@ -11,18 +11,13 @@
 from tests import path_to_data_dir
 
 
-<<<<<<< HEAD
-class LocalLibraryControllerTest(unittest.TestCase):
+class LocalLibraryProviderTest(unittest.TestCase):
     artists = [
         Artist(name='artist1'),
         Artist(name='artist2'),
         Artist(name='artist3'),
         Artist(name='artist4'),
     ]
-=======
-class LocalLibraryProviderTest(unittest.TestCase):
-    artists = [Artist(name='artist1'), Artist(name='artist2'), Artist()]
->>>>>>> 9a5d177d
 
     albums = [
         Album(name='album1', artists=[artists[0]]),

from __future__ import unicode_literals

import os
import shutil
import tempfile
import unittest

import pykka

from mopidy import core
from mopidy.backends.local import actor, json
from mopidy.models import Track, Album, Artist

from tests import path_to_data_dir


# TODO: update tests to only use backend, not core. we need a seperate
# core test that does this integration test.
class LocalLibraryProviderTest(unittest.TestCase):
    artists = [
        Artist(name='artist1'),
        Artist(name='artist2'),
        Artist(name='artist3'),
        Artist(name='artist4'),
        Artist(name='artist5'),
        Artist(name='artist6'),
    ]

    albums = [
        Album(name='album1', artists=[artists[0]]),
        Album(name='album2', artists=[artists[1]]),
        Album(name='album3', artists=[artists[2]]),
        Album(name='album4'),
    ]

    tracks = [
        Track(
            uri='local:track:path1', name='track1',
            artists=[artists[0]], album=albums[0],
            date='2001-02-03', length=4000, track_no=1),
        Track(
            uri='local:track:path2', name='track2',
            artists=[artists[1]], album=albums[1],
            date='2002', length=4000, track_no=2),
        Track(
            uri='local:track:path3', name='track3',
            artists=[artists[3]], album=albums[2],
            date='2003', length=4000, track_no=3),
        Track(
            uri='local:track:path4', name='track4',
            artists=[artists[2]], album=albums[3],
            date='2004', length=60000, track_no=4,
            comment='This is a fantastic track'),
        Track(
            uri='local:track:path5', name='track5', genre='genre1',
            album=albums[3], length=4000, composers=[artists[4]]),
        Track(
            uri='local:track:path6', name='track6', genre='genre2',
            album=albums[3], length=4000, performers=[artists[5]]),
    ]

    config = {
        'local': {
            'media_dir': path_to_data_dir(''),
            'data_dir': path_to_data_dir(''),
            'playlists_dir': b'',
            'library': 'json',
        },
    }

    def setUp(self):
        actor.LocalBackend.libraries = [json.JsonLibrary]
        self.backend = actor.LocalBackend.start(
            config=self.config, audio=None).proxy()
        self.core = core.Core(backends=[self.backend])
        self.library = self.core.library

    def tearDown(self):
        pykka.ActorRegistry.stop_all()
        actor.LocalBackend.libraries = []

    def test_refresh(self):
        self.library.refresh()

    @unittest.SkipTest
    def test_refresh_uri(self):
        pass

    def test_refresh_missing_uri(self):
        # Verifies that https://github.com/mopidy/mopidy/issues/500
        # has been fixed.

        tmpdir = tempfile.mkdtemp()
        try:
            tmplib = os.path.join(tmpdir, 'library.json.gz')
            shutil.copy(path_to_data_dir('library.json.gz'), tmplib)

            config = {'local': self.config['local'].copy()}
            config['local']['data_dir'] = tmpdir
            backend = actor.LocalBackend(config=config, audio=None)

            # Sanity check that value is in the library
            result = backend.library.lookup(self.tracks[0].uri)
            self.assertEqual(result, self.tracks[0:1])

            # Clear and refresh.
            open(tmplib, 'w').close()
            backend.library.refresh()

            # Now it should be gone.
            result = backend.library.lookup(self.tracks[0].uri)
            self.assertEqual(result, [])

<<<<<<< HEAD
    @unittest.SkipTest
    def test_browse(self):
        pass  # TODO
=======
        finally:
            shutil.rmtree(tmpdir)
>>>>>>> 28cf3228

    def test_lookup(self):
        tracks = self.library.lookup(self.tracks[0].uri)
        self.assertEqual(tracks, self.tracks[0:1])

    def test_lookup_unknown_track(self):
        tracks = self.library.lookup('fake uri')
        self.assertEqual(tracks, [])

    # TODO: move to search_test module
    def test_find_exact_no_hits(self):
        result = self.library.find_exact(track_name=['unknown track'])
        self.assertEqual(list(result[0].tracks), [])

        result = self.library.find_exact(artist=['unknown artist'])
        self.assertEqual(list(result[0].tracks), [])

        result = self.library.find_exact(albumartist=['unknown albumartist'])
        self.assertEqual(list(result[0].tracks), [])

        result = self.library.find_exact(composer=['unknown composer'])
        self.assertEqual(list(result[0].tracks), [])

        result = self.library.find_exact(performer=['unknown performer'])
        self.assertEqual(list(result[0].tracks), [])

        result = self.library.find_exact(album=['unknown album'])
        self.assertEqual(list(result[0].tracks), [])

        result = self.library.find_exact(date=['1990'])
        self.assertEqual(list(result[0].tracks), [])

        result = self.library.find_exact(genre=['unknown genre'])
        self.assertEqual(list(result[0].tracks), [])

        result = self.library.find_exact(track_no=['9'])
        self.assertEqual(list(result[0].tracks), [])

        result = self.library.find_exact(track_no=['no_match'])
        self.assertEqual(list(result[0].tracks), [])

        result = self.library.find_exact(comment=['fake comment'])
        self.assertEqual(list(result[0].tracks), [])

        result = self.library.find_exact(uri=['fake uri'])
        self.assertEqual(list(result[0].tracks), [])

        result = self.library.find_exact(any=['unknown any'])
        self.assertEqual(list(result[0].tracks), [])

    def test_find_exact_uri(self):
        track_1_uri = 'local:track:path1'
        result = self.library.find_exact(uri=track_1_uri)
        self.assertEqual(list(result[0].tracks), self.tracks[:1])

        track_2_uri = 'local:track:path2'
        result = self.library.find_exact(uri=track_2_uri)
        self.assertEqual(list(result[0].tracks), self.tracks[1:2])

    def test_find_exact_track_name(self):
        result = self.library.find_exact(track_name=['track1'])
        self.assertEqual(list(result[0].tracks), self.tracks[:1])

        result = self.library.find_exact(track_name=['track2'])
        self.assertEqual(list(result[0].tracks), self.tracks[1:2])

    def test_find_exact_artist(self):
        result = self.library.find_exact(artist=['artist1'])
        self.assertEqual(list(result[0].tracks), self.tracks[:1])

        result = self.library.find_exact(artist=['artist2'])
        self.assertEqual(list(result[0].tracks), self.tracks[1:2])

        result = self.library.find_exact(artist=['artist3'])
        self.assertEqual(list(result[0].tracks), self.tracks[3:4])

    def test_find_exact_composer(self):
        result = self.library.find_exact(composer=['artist5'])
        self.assertEqual(list(result[0].tracks), self.tracks[4:5])

        result = self.library.find_exact(composer=['artist6'])
        self.assertEqual(list(result[0].tracks), [])

    def test_find_exact_performer(self):
        result = self.library.find_exact(performer=['artist6'])
        self.assertEqual(list(result[0].tracks), self.tracks[5:6])

        result = self.library.find_exact(performer=['artist5'])
        self.assertEqual(list(result[0].tracks), [])

    def test_find_exact_album(self):
        result = self.library.find_exact(album=['album1'])
        self.assertEqual(list(result[0].tracks), self.tracks[:1])

        result = self.library.find_exact(album=['album2'])
        self.assertEqual(list(result[0].tracks), self.tracks[1:2])

    def test_find_exact_albumartist(self):
        # Artist is both track artist and album artist
        result = self.library.find_exact(albumartist=['artist1'])
        self.assertEqual(list(result[0].tracks), [self.tracks[0]])

        # Artist is both track and album artist
        result = self.library.find_exact(albumartist=['artist2'])
        self.assertEqual(list(result[0].tracks), [self.tracks[1]])

        # Artist is just album artist
        result = self.library.find_exact(albumartist=['artist3'])
        self.assertEqual(list(result[0].tracks), [self.tracks[2]])

    def test_find_exact_track_no(self):
        result = self.library.find_exact(track_no=['1'])
        self.assertEqual(list(result[0].tracks), self.tracks[:1])

        result = self.library.find_exact(track_no=['2'])
        self.assertEqual(list(result[0].tracks), self.tracks[1:2])

    def test_find_exact_genre(self):
        result = self.library.find_exact(genre=['genre1'])
        self.assertEqual(list(result[0].tracks), self.tracks[4:5])

        result = self.library.find_exact(genre=['genre2'])
        self.assertEqual(list(result[0].tracks), self.tracks[5:6])

    def test_find_exact_date(self):
        result = self.library.find_exact(date=['2001'])
        self.assertEqual(list(result[0].tracks), [])

        result = self.library.find_exact(date=['2001-02-03'])
        self.assertEqual(list(result[0].tracks), self.tracks[:1])

        result = self.library.find_exact(date=['2002'])
        self.assertEqual(list(result[0].tracks), self.tracks[1:2])

    def test_find_exact_comment(self):
        result = self.library.find_exact(
            comment=['This is a fantastic track'])
        self.assertEqual(list(result[0].tracks), self.tracks[3:4])

        result = self.library.find_exact(
            comment=['This is a fantastic'])
        self.assertEqual(list(result[0].tracks), [])

    def test_find_exact_any(self):
        # Matches on track artist
        result = self.library.find_exact(any=['artist1'])
        self.assertEqual(list(result[0].tracks), self.tracks[:1])

        result = self.library.find_exact(any=['artist2'])
        self.assertEqual(list(result[0].tracks), self.tracks[1:2])

        # Matches on track name
        result = self.library.find_exact(any=['track1'])
        self.assertEqual(list(result[0].tracks), self.tracks[:1])

        result = self.library.find_exact(any=['track2'])
        self.assertEqual(list(result[0].tracks), self.tracks[1:2])

        # Matches on track album
        result = self.library.find_exact(any=['album1'])
        self.assertEqual(list(result[0].tracks), self.tracks[:1])

        # Matches on track album artists
        result = self.library.find_exact(any=['artist3'])
        self.assertEqual(
            list(result[0].tracks), [self.tracks[3], self.tracks[2]])

        # Matches on track composer
        result = self.library.find_exact(any=['artist5'])
        self.assertEqual(list(result[0].tracks), self.tracks[4:5])

        # Matches on track performer
        result = self.library.find_exact(any=['artist6'])
        self.assertEqual(list(result[0].tracks), self.tracks[5:6])

        # Matches on track genre
        result = self.library.find_exact(any=['genre1'])
        self.assertEqual(list(result[0].tracks), self.tracks[4:5])

        result = self.library.find_exact(any=['genre2'])
        self.assertEqual(list(result[0].tracks), self.tracks[5:6])

        # Matches on track date
        result = self.library.find_exact(any=['2002'])
        self.assertEqual(list(result[0].tracks), self.tracks[1:2])

        # Matches on track comment
        result = self.library.find_exact(
            any=['This is a fantastic track'])
        self.assertEqual(list(result[0].tracks), self.tracks[3:4])

        # Matches on URI
        result = self.library.find_exact(any=['local:track:path1'])
        self.assertEqual(list(result[0].tracks), self.tracks[:1])

    def test_find_exact_wrong_type(self):
        test = lambda: self.library.find_exact(wrong=['test'])
        self.assertRaises(LookupError, test)

    def test_find_exact_with_empty_query(self):
        test = lambda: self.library.find_exact(artist=[''])
        self.assertRaises(LookupError, test)

        test = lambda: self.library.find_exact(albumartist=[''])
        self.assertRaises(LookupError, test)

        test = lambda: self.library.find_exact(track_name=[''])
        self.assertRaises(LookupError, test)

        test = lambda: self.library.find_exact(composer=[''])
        self.assertRaises(LookupError, test)

        test = lambda: self.library.find_exact(performer=[''])
        self.assertRaises(LookupError, test)

        test = lambda: self.library.find_exact(album=[''])
        self.assertRaises(LookupError, test)

        test = lambda: self.library.find_exact(track_no=[''])
        self.assertRaises(LookupError, test)

        test = lambda: self.library.find_exact(genre=[''])
        self.assertRaises(LookupError, test)

        test = lambda: self.library.find_exact(date=[''])
        self.assertRaises(LookupError, test)

        test = lambda: self.library.find_exact(comment=[''])
        self.assertRaises(LookupError, test)

        test = lambda: self.library.find_exact(any=[''])
        self.assertRaises(LookupError, test)

    def test_search_no_hits(self):
        result = self.library.search(track_name=['unknown track'])
        self.assertEqual(list(result[0].tracks), [])

        result = self.library.search(artist=['unknown artist'])
        self.assertEqual(list(result[0].tracks), [])

        result = self.library.search(albumartist=['unknown albumartist'])
        self.assertEqual(list(result[0].tracks), [])

        result = self.library.search(composer=['unknown composer'])
        self.assertEqual(list(result[0].tracks), [])

        result = self.library.search(performer=['unknown performer'])
        self.assertEqual(list(result[0].tracks), [])

        result = self.library.search(album=['unknown album'])
        self.assertEqual(list(result[0].tracks), [])

        result = self.library.search(track_no=['9'])
        self.assertEqual(list(result[0].tracks), [])

        result = self.library.search(track_no=['no_match'])
        self.assertEqual(list(result[0].tracks), [])

        result = self.library.search(genre=['unknown genre'])
        self.assertEqual(list(result[0].tracks), [])

        result = self.library.search(date=['unknown date'])
        self.assertEqual(list(result[0].tracks), [])

        result = self.library.search(comment=['unknown comment'])
        self.assertEqual(list(result[0].tracks), [])

        result = self.library.search(uri=['unknown uri'])
        self.assertEqual(list(result[0].tracks), [])

        result = self.library.search(any=['unknown anything'])
        self.assertEqual(list(result[0].tracks), [])

    def test_search_uri(self):
        result = self.library.search(uri=['TH1'])
        self.assertEqual(list(result[0].tracks), self.tracks[:1])

        result = self.library.search(uri=['TH2'])
        self.assertEqual(list(result[0].tracks), self.tracks[1:2])

    def test_search_track_name(self):
        result = self.library.search(track_name=['Rack1'])
        self.assertEqual(list(result[0].tracks), self.tracks[:1])

        result = self.library.search(track_name=['Rack2'])
        self.assertEqual(list(result[0].tracks), self.tracks[1:2])

    def test_search_artist(self):
        result = self.library.search(artist=['Tist1'])
        self.assertEqual(list(result[0].tracks), self.tracks[:1])

        result = self.library.search(artist=['Tist2'])
        self.assertEqual(list(result[0].tracks), self.tracks[1:2])

    def test_search_albumartist(self):
        # Artist is both track artist and album artist
        result = self.library.search(albumartist=['Tist1'])
        self.assertEqual(list(result[0].tracks), [self.tracks[0]])

        # Artist is both track artist and album artist
        result = self.library.search(albumartist=['Tist2'])
        self.assertEqual(list(result[0].tracks), [self.tracks[1]])

        # Artist is just album artist
        result = self.library.search(albumartist=['Tist3'])
        self.assertEqual(list(result[0].tracks), [self.tracks[2]])

    def test_search_composer(self):
        result = self.library.search(composer=['Tist5'])
        self.assertEqual(list(result[0].tracks), self.tracks[4:5])

    def test_search_performer(self):
        result = self.library.search(performer=['Tist6'])
        self.assertEqual(list(result[0].tracks), self.tracks[5:6])

    def test_search_album(self):
        result = self.library.search(album=['Bum1'])
        self.assertEqual(list(result[0].tracks), self.tracks[:1])

        result = self.library.search(album=['Bum2'])
        self.assertEqual(list(result[0].tracks), self.tracks[1:2])

    def test_search_genre(self):
        result = self.library.search(genre=['Enre1'])
        self.assertEqual(list(result[0].tracks), self.tracks[4:5])

        result = self.library.search(genre=['Enre2'])
        self.assertEqual(list(result[0].tracks), self.tracks[5:6])

    def test_search_date(self):
        result = self.library.search(date=['2001'])
        self.assertEqual(list(result[0].tracks), self.tracks[:1])

        result = self.library.search(date=['2001-02-03'])
        self.assertEqual(list(result[0].tracks), self.tracks[:1])

        result = self.library.search(date=['2001-02-04'])
        self.assertEqual(list(result[0].tracks), [])

        result = self.library.search(date=['2002'])
        self.assertEqual(list(result[0].tracks), self.tracks[1:2])

    def test_search_track_no(self):
        result = self.library.search(track_no=['1'])
        self.assertEqual(list(result[0].tracks), self.tracks[:1])

        result = self.library.search(track_no=['2'])
        self.assertEqual(list(result[0].tracks), self.tracks[1:2])

    def test_search_comment(self):
        result = self.library.search(comment=['fantastic'])
        self.assertEqual(list(result[0].tracks), self.tracks[3:4])

        result = self.library.search(comment=['antasti'])
        self.assertEqual(list(result[0].tracks), self.tracks[3:4])

    def test_search_any(self):
        # Matches on track artist
        result = self.library.search(any=['Tist1'])
        self.assertEqual(list(result[0].tracks), self.tracks[:1])

        # Matches on track composer
        result = self.library.search(any=['Tist5'])
        self.assertEqual(list(result[0].tracks), self.tracks[4:5])

        # Matches on track performer
        result = self.library.search(any=['Tist6'])
        self.assertEqual(list(result[0].tracks), self.tracks[5:6])

        # Matches on track
        result = self.library.search(any=['Rack1'])
        self.assertEqual(list(result[0].tracks), self.tracks[:1])

        result = self.library.search(any=['Rack2'])
        self.assertEqual(list(result[0].tracks), self.tracks[1:2])

        # Matches on track album
        result = self.library.search(any=['Bum1'])
        self.assertEqual(list(result[0].tracks), self.tracks[:1])

        # Matches on track album artists
        result = self.library.search(any=['Tist3'])
        self.assertEqual(
            list(result[0].tracks), [self.tracks[3], self.tracks[2]])

        # Matches on track genre
        result = self.library.search(any=['Enre1'])
        self.assertEqual(list(result[0].tracks), self.tracks[4:5])

        result = self.library.search(any=['Enre2'])
        self.assertEqual(list(result[0].tracks), self.tracks[5:6])

        # Matches on track comment
        result = self.library.search(any=['fanta'])
        self.assertEqual(list(result[0].tracks), self.tracks[3:4])

        result = self.library.search(any=['is a fan'])
        self.assertEqual(list(result[0].tracks), self.tracks[3:4])

        # Matches on URI
        result = self.library.search(any=['TH1'])
        self.assertEqual(list(result[0].tracks), self.tracks[:1])

    def test_search_wrong_type(self):
        test = lambda: self.library.search(wrong=['test'])
        self.assertRaises(LookupError, test)

    def test_search_with_empty_query(self):
        test = lambda: self.library.search(artist=[''])
        self.assertRaises(LookupError, test)

        test = lambda: self.library.search(albumartist=[''])
        self.assertRaises(LookupError, test)

        test = lambda: self.library.search(composer=[''])
        self.assertRaises(LookupError, test)

        test = lambda: self.library.search(performer=[''])
        self.assertRaises(LookupError, test)

        test = lambda: self.library.search(track_name=[''])
        self.assertRaises(LookupError, test)

        test = lambda: self.library.search(album=[''])
        self.assertRaises(LookupError, test)

        test = lambda: self.library.search(genre=[''])
        self.assertRaises(LookupError, test)

        test = lambda: self.library.search(date=[''])
        self.assertRaises(LookupError, test)

        test = lambda: self.library.search(comment=[''])
        self.assertRaises(LookupError, test)

        test = lambda: self.library.search(uri=[''])
        self.assertRaises(LookupError, test)

        test = lambda: self.library.search(any=[''])
        self.assertRaises(LookupError, test)<|MERGE_RESOLUTION|>--- conflicted
+++ resolved
@@ -111,14 +111,12 @@
             result = backend.library.lookup(self.tracks[0].uri)
             self.assertEqual(result, [])
 
-<<<<<<< HEAD
+        finally:
+            shutil.rmtree(tmpdir)
+
     @unittest.SkipTest
     def test_browse(self):
         pass  # TODO
-=======
-        finally:
-            shutil.rmtree(tmpdir)
->>>>>>> 28cf3228
 
     def test_lookup(self):
         tracks = self.library.lookup(self.tracks[0].uri)

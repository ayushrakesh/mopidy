--- conflicted
+++ resolved
@@ -24,10 +24,13 @@
 
 
 class TestCurrentAndPendingTlTrack(unittest.TestCase):
+    config = {'core': {'max_tracklist_length': 10000}}
+
     def setUp(self):  # noqa: N802
         self.audio = dummy_audio.DummyAudio.start().proxy()
         self.backend = TestBackend.start(config={}, audio=self.audio).proxy()
-        self.core = core.Core(audio=self.audio, backends=[self.backend])
+        self.core = core.Core(
+            audio=self.audio, backends=[self.backend], config=self.config)
         self.playback = self.core.playback
 
         self.tracks = [Track(uri='dummy:a', length=1234),
@@ -694,17 +697,12 @@
 class TestStream(unittest.TestCase):
 
     def setUp(self):  # noqa: N802
-<<<<<<< HEAD
-        self.audio = dummy_audio.DummyAudio.start().proxy()
-=======
         config = {
             'core': {
                 'max_tracklist_length': 10000,
             }
         }
-
-        self.audio = audio.DummyAudio.start().proxy()
->>>>>>> edd7afb1
+        self.audio = dummy_audio.DummyAudio.start().proxy()
         self.backend = TestBackend.start(config={}, audio=self.audio).proxy()
         self.core = core.Core(
             config, audio=self.audio, backends=[self.backend])
